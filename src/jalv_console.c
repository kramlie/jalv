/*
  Copyright 2007-2022 David Robillard <d@drobilla.net>

  Permission to use, copy, modify, and/or distribute this software for any
  purpose with or without fee is hereby granted, provided that the above
  copyright notice and this permission notice appear in all copies.

  THIS SOFTWARE IS PROVIDED "AS IS" AND THE AUTHOR DISCLAIMS ALL WARRANTIES
  WITH REGARD TO THIS SOFTWARE INCLUDING ALL IMPLIED WARRANTIES OF
  MERCHANTABILITY AND FITNESS. IN NO EVENT SHALL THE AUTHOR BE LIABLE FOR
  ANY SPECIAL, DIRECT, INDIRECT, OR CONSEQUENTIAL DAMAGES OR ANY DAMAGES
  WHATSOEVER RESULTING FROM LOSS OF USE, DATA OR PROFITS, WHETHER IN AN
  ACTION OF CONTRACT, NEGLIGENCE OR OTHER TORTIOUS ACTION, ARISING OUT OF
  OR IN CONNECTION WITH THE USE OR PERFORMANCE OF THIS SOFTWARE.
*/

#define _POSIX_C_SOURCE 200809L
#define _XOPEN_SOURCE 600
#define _BSD_SOURCE 1
#define _DEFAULT_SOURCE 1

#include "jalv_config.h"
#include "jalv_internal.h"

#include "lilv/lilv.h"
#include "lv2/ui/ui.h"
#include "suil/suil.h"
#include "zix/common.h"
#include "zix/sem.h"

#ifdef _WIN32
#  include <synchapi.h>
#else
#  include <unistd.h>
#endif

#include <stdbool.h>
#include <stdint.h>
#include <stdio.h>
#include <stdlib.h>
#include <string.h>

static int
print_usage(const char* name, bool error)
{
  FILE* const os = error ? stderr : stdout;
  fprintf(os, "Usage: %s [OPTION...] PLUGIN_URI\n", name);
  fprintf(os, "Run an LV2 plugin as a Jack application.\n");
  fprintf(os, "  -b SIZE      Buffer size for plugin <=> UI communication\n");
  fprintf(os, "  -c SYM=VAL   Set control value (e.g. \"vol=1.4\")\n");
  fprintf(os, "  -d           Dump plugin <=> UI communication\n");
  fprintf(os, "  -h           Display this help and exit\n");
  fprintf(os, "  -i           Ignore keyboard input, run non-interactively\n");
  fprintf(os, "  -l DIR       Load state from save directory\n");
  fprintf(os, "  -n NAME      JACK client name\n");
  fprintf(os, "  -p           Print control output changes to stdout\n");
  fprintf(os, "  -s           Show plugin UI if possible\n");
  fprintf(os, "  -t           Print trace messages from plugin\n");
  fprintf(os, "  -U URI       Load the UI with the given URI\n");
  fprintf(os, "  -V           Display version information and exit\n");
  fprintf(os, "  -x           Exact JACK client name (exit if taken)\n");
  return error ? 1 : 0;
}

static int
print_version(void)
{
  printf("jalv " JALV_VERSION " <http://drobilla.net/software/jalv>\n");
  printf("Copyright 2011-2022 David Robillard <d@drobilla.net>.\n"
         "License ISC: <https://spdx.org/licenses/ISC>.\n"
         "This is free software; you are free to change and redistribute it."
         "\nThere is NO WARRANTY, to the extent permitted by law.\n");
  return 1;
}

void
jalv_ui_port_event(Jalv*       jalv,
                   uint32_t    port_index,
                   uint32_t    buffer_size,
                   uint32_t    protocol,
                   const void* buffer)
{
  if (jalv->ui_instance) {
    suil_instance_port_event(
      jalv->ui_instance, port_index, buffer_size, protocol, buffer);
  }
}

int
jalv_init(int* argc, char*** argv, JalvOptions* opts)
{
<<<<<<< HEAD
	int n_controls = 0;
	int a          = 1;

	opts->preset_path = jalv_get_working_dir();
	
	for (; a < *argc && (*argv)[a][0] == '-'; ++a) {
		if ((*argv)[a][1] == 'h') {
			return print_usage((*argv)[0], true);
		} else if ((*argv)[a][1] == 's') {
			opts->show_ui = true;
		} else if ((*argv)[a][1] == 'p') {
			opts->print_controls = true;
		} else if ((*argv)[a][1] == 'U') {
			if (++a == *argc) {
				fprintf(stderr, "Missing argument for -U\n");
				return 1;
			}
			opts->ui_uri = jalv_strdup((*argv)[a]);
		} else if ((*argv)[a][1] == 'l') {
			if (++a == *argc) {
				fprintf(stderr, "Missing argument for -l\n");
				return 1;
			}
			opts->load = jalv_strdup((*argv)[a]);
		} else if ((*argv)[a][1] == 'b') {
			if (++a == *argc) {
				fprintf(stderr, "Missing argument for -b\n");
				return 1;
			}
			opts->buffer_size = atoi((*argv)[a]);
		} else if ((*argv)[a][1] == 'c') {
			if (++a == *argc) {
				fprintf(stderr, "Missing argument for -c\n");
				return 1;
			}
			opts->controls = (char**)realloc(
				opts->controls, (++n_controls + 1) * sizeof(char*));
			opts->controls[n_controls - 1] = (*argv)[a];
			opts->controls[n_controls]     = NULL;
		} else if ((*argv)[a][1] == 'i') {
			opts->non_interactive = true;
		} else if ((*argv)[a][1] == 'd') {
			opts->dump = true;
		} else if ((*argv)[a][1] == 't') {
			opts->trace = true;
		} else if ((*argv)[a][1] == 'n') {
			if (++a == *argc) {
				fprintf(stderr, "Missing argument for -n\n");
				return 1;
			}
			free(opts->name);
			opts->name = jalv_strdup((*argv)[a]);
		} else if ((*argv)[a][1] == 'x') {
			opts->name_exact = 1;
		} else {
			fprintf(stderr, "Unknown option %s\n", (*argv)[a]);
			return print_usage((*argv)[0], true);
		}
	}

	return 0;
=======
  int n_controls = 0;
  int a          = 1;
  for (; a < *argc && (*argv)[a][0] == '-'; ++a) {
    if ((*argv)[a][1] == 'h') {
      return print_usage((*argv)[0], true);
    }

    if ((*argv)[a][1] == 'V') {
      return print_version();
    }

    if ((*argv)[a][1] == 's') {
      opts->show_ui = true;
    } else if ((*argv)[a][1] == 'p') {
      opts->print_controls = true;
    } else if ((*argv)[a][1] == 'U') {
      if (++a == *argc) {
        fprintf(stderr, "Missing argument for -U\n");
        return 1;
      }
      opts->ui_uri = jalv_strdup((*argv)[a]);
    } else if ((*argv)[a][1] == 'l') {
      if (++a == *argc) {
        fprintf(stderr, "Missing argument for -l\n");
        return 1;
      }
      opts->load = jalv_strdup((*argv)[a]);
    } else if ((*argv)[a][1] == 'b') {
      if (++a == *argc) {
        fprintf(stderr, "Missing argument for -b\n");
        return 1;
      }
      opts->buffer_size = atoi((*argv)[a]);
    } else if ((*argv)[a][1] == 'c') {
      if (++a == *argc) {
        fprintf(stderr, "Missing argument for -c\n");
        return 1;
      }
      opts->controls =
        (char**)realloc(opts->controls, (++n_controls + 1) * sizeof(char*));
      opts->controls[n_controls - 1] = (*argv)[a];
      opts->controls[n_controls]     = NULL;
    } else if ((*argv)[a][1] == 'i') {
      opts->non_interactive = true;
    } else if ((*argv)[a][1] == 'd') {
      opts->dump = true;
    } else if ((*argv)[a][1] == 't') {
      opts->trace = true;
    } else if ((*argv)[a][1] == 'n') {
      if (++a == *argc) {
        fprintf(stderr, "Missing argument for -n\n");
        return 1;
      }
      free(opts->name);
      opts->name = jalv_strdup((*argv)[a]);
    } else if ((*argv)[a][1] == 'x') {
      opts->name_exact = 1;
    } else {
      fprintf(stderr, "Unknown option %s\n", (*argv)[a]);
      return print_usage((*argv)[0], true);
    }
  }

  return 0;
>>>>>>> f43249e5
}

const char*
jalv_native_ui_type(void)
{
  return NULL;
}

static void
jalv_print_controls(Jalv* jalv, bool writable, bool readable)
{
  for (size_t i = 0; i < jalv->controls.n_controls; ++i) {
    ControlID* const control = jalv->controls.controls[i];
    if ((control->is_writable && writable) ||
        (control->is_readable && readable)) {
      struct Port* const port = &jalv->ports[control->index];
      printf("%s = %f\n", lilv_node_as_string(control->symbol), port->control);
    }
  }

  fflush(stdout);
}

static int
jalv_print_preset(Jalv*           ZIX_UNUSED(jalv),
                  const LilvNode* node,
                  const LilvNode* title,
                  void*           ZIX_UNUSED(data))
{
  printf("%s (%s)\n", lilv_node_as_string(node), lilv_node_as_string(title));
  return 0;
}

static void
jalv_process_command(Jalv* jalv, const char* cmd)
{
<<<<<<< HEAD
	char     sym[1024];
	char     sym2[1024];
	uint32_t index = 0;
	float    value = 0.0f;
	int      count;
	if (!strncmp(cmd, "help", 4)) {
		fprintf(stderr,
		        "Commands:\n"
		        "  help              Display this help message\n"
		        "  controls          Print settable control values\n"
		        "  monitors          Print output control values\n"
		        "  presets           Print available presets\n"
		        "  preset URI        Set preset\n"
		        "  save preset [BANK_URI,] LABEL\n"
		        "                    Save preset (BANK_URI is optional)\n"
		        "  set INDEX VALUE   Set control value by port index\n"
		        "  set SYMBOL VALUE  Set control value by symbol\n"
		        "  SYMBOL = VALUE    Set control value by symbol\n");
	} else if (strcmp(cmd, "presets\n") == 0) {
		jalv_unload_presets(jalv);
		jalv_load_presets(jalv, jalv_print_preset, NULL);
	} else if (sscanf(cmd, "preset %1023[-a-zA-Z0-9_:/.%%#]", sym) == 1) {
		LilvNode* preset = lilv_new_uri(jalv->world, sym);
		lilv_world_load_resource(jalv->world, preset);
		jalv_apply_preset(jalv, preset);
		lilv_node_free(preset);
		jalv_print_controls(jalv, true, false);
	} else if (sscanf(cmd, "save preset %1023[-a-zA-Z0-9_:/.%%#, ]", sym) == 1) {
		jalv_command_save_preset(jalv,sym);
	} else if (strcmp(cmd, "controls\n") == 0) {
		jalv_print_controls(jalv, true, false);
	} else if (strcmp(cmd, "monitors\n") == 0) {
		jalv_print_controls(jalv, false, true);
	} else if (sscanf(cmd, "set %u %f", &index, &value) == 2) {
		if (index < jalv->num_ports) {
			jalv->ports[index].control = value;
			jalv_print_control(jalv, &jalv->ports[index], value);
		} else {
			fprintf(stderr, "error: port index out of range\n");
		}
	} else if (sscanf(cmd, "set %1023[a-zA-Z0-9_] %f", sym, &value) == 2 ||
	           sscanf(cmd, "%1023[a-zA-Z0-9_] = %f", sym, &value) == 2) {
		struct Port* port = NULL;
		for (uint32_t i = 0; i < jalv->num_ports; ++i) {
			struct Port* p = &jalv->ports[i];
			const LilvNode* s = lilv_port_get_symbol(jalv->plugin, p->lilv_port);
			if (!strcmp(lilv_node_as_string(s), sym)) {
				port = p;
				break;
			}
		}
		if (port) {
			port->control = value;
			jalv_print_control(jalv, port, value);
		} else {
			fprintf(stderr, "error: no control named `%s'\n", sym);
		}
	} else {
		fprintf(stderr, "error: invalid command (try `help')\n");
	}
=======
  char     sym[1024];
  uint32_t index = 0;
  float    value = 0.0f;
  if (!strncmp(cmd, "help", 4)) {
    fprintf(stderr,
            "Commands:\n"
            "  help              Display this help message\n"
            "  controls          Print settable control values\n"
            "  monitors          Print output control values\n"
            "  presets           Print available presets\n"
            "  preset URI        Set preset\n"
            "  set INDEX VALUE   Set control value by port index\n"
            "  set SYMBOL VALUE  Set control value by symbol\n"
            "  SYMBOL = VALUE    Set control value by symbol\n");
  } else if (strcmp(cmd, "presets\n") == 0) {
    jalv_unload_presets(jalv);
    jalv_load_presets(jalv, jalv_print_preset, NULL);
  } else if (sscanf(cmd, "preset %1023[a-zA-Z0-9_:/-.#]\n", sym) == 1) {
    LilvNode* preset = lilv_new_uri(jalv->world, sym);
    jalv_apply_preset(jalv, preset);
    lilv_node_free(preset);
    jalv_print_controls(jalv, true, false);
  } else if (strcmp(cmd, "controls\n") == 0) {
    jalv_print_controls(jalv, true, false);
  } else if (strcmp(cmd, "monitors\n") == 0) {
    jalv_print_controls(jalv, false, true);
  } else if (sscanf(cmd, "set %u %f", &index, &value) == 2) {
    if (index < jalv->num_ports) {
      jalv->ports[index].control = value;
      jalv_print_control(jalv, &jalv->ports[index], value);
    } else {
      fprintf(stderr, "error: port index out of range\n");
    }
  } else if (sscanf(cmd, "set %1023[a-zA-Z0-9_] %f", sym, &value) == 2 ||
             sscanf(cmd, "%1023[a-zA-Z0-9_] = %f", sym, &value) == 2) {
    struct Port* port = NULL;
    for (uint32_t i = 0; i < jalv->num_ports; ++i) {
      struct Port*    p = &jalv->ports[i];
      const LilvNode* s = lilv_port_get_symbol(jalv->plugin, p->lilv_port);
      if (!strcmp(lilv_node_as_string(s), sym)) {
        port = p;
        break;
      }
    }
    if (port) {
      port->control = value;
      jalv_print_control(jalv, port, value);
    } else {
      fprintf(stderr, "error: no control named `%s'\n", sym);
    }
  } else {
    fprintf(stderr, "error: invalid command (try `help')\n");
  }
>>>>>>> f43249e5
}

bool
jalv_discover_ui(Jalv* jalv)
{
  return jalv->opts.show_ui;
}

static bool
jalv_run_custom_ui(Jalv* jalv)
{
#ifdef HAVE_SUIL
  const LV2UI_Idle_Interface* idle_iface = NULL;
  const LV2UI_Show_Interface* show_iface = NULL;
  if (jalv->ui && jalv->opts.show_ui) {
    jalv_ui_instantiate(jalv, jalv_native_ui_type(), NULL);
    idle_iface = (const LV2UI_Idle_Interface*)suil_instance_extension_data(
      jalv->ui_instance, LV2_UI__idleInterface);
    show_iface = (const LV2UI_Show_Interface*)suil_instance_extension_data(
      jalv->ui_instance, LV2_UI__showInterface);
  }

  if (show_iface && idle_iface) {
    show_iface->show(suil_instance_get_handle(jalv->ui_instance));

    // Drive idle interface until interrupted
    while (!zix_sem_try_wait(&jalv->done)) {
      jalv_update(jalv);
      if (idle_iface->idle(suil_instance_get_handle(jalv->ui_instance))) {
        break;
      }

#  ifdef _WIN32
      Sleep(33);
#  else
      usleep(33333);
#  endif
    }

    show_iface->hide(suil_instance_get_handle(jalv->ui_instance));
    return true;
  }
#endif

  return false;
}

float
jalv_ui_refresh_rate(Jalv* ZIX_UNUSED(jalv))
{
  return 30.0f;
}

float
jalv_ui_scale_factor(Jalv* ZIX_UNUSED(jalv))
{
  return 1.0f;
}

LilvNode*
jalv_select_plugin(Jalv* jalv)
{
  (void)jalv;
  return NULL;
}

int
jalv_open_ui(Jalv* jalv)
{
  if (!jalv_run_custom_ui(jalv) && !jalv->opts.non_interactive) {
    // Primitive command prompt for setting control values
    while (!zix_sem_try_wait(&jalv->done)) {
      char line[1024];
      printf("> ");
      if (fgets(line, sizeof(line), stdin)) {
        jalv_process_command(jalv, line);
      } else {
        break;
      }
    }
  } else {
    zix_sem_wait(&jalv->done);
  }

  // Caller waits on the done sem, so increment it again to exit
  zix_sem_post(&jalv->done);

  return 0;
}

int
jalv_close_ui(Jalv* jalv)
{
  zix_sem_post(&jalv->done);
  return 0;
}<|MERGE_RESOLUTION|>--- conflicted
+++ resolved
@@ -89,71 +89,11 @@
 int
 jalv_init(int* argc, char*** argv, JalvOptions* opts)
 {
-<<<<<<< HEAD
-	int n_controls = 0;
-	int a          = 1;
-
-	opts->preset_path = jalv_get_working_dir();
-	
-	for (; a < *argc && (*argv)[a][0] == '-'; ++a) {
-		if ((*argv)[a][1] == 'h') {
-			return print_usage((*argv)[0], true);
-		} else if ((*argv)[a][1] == 's') {
-			opts->show_ui = true;
-		} else if ((*argv)[a][1] == 'p') {
-			opts->print_controls = true;
-		} else if ((*argv)[a][1] == 'U') {
-			if (++a == *argc) {
-				fprintf(stderr, "Missing argument for -U\n");
-				return 1;
-			}
-			opts->ui_uri = jalv_strdup((*argv)[a]);
-		} else if ((*argv)[a][1] == 'l') {
-			if (++a == *argc) {
-				fprintf(stderr, "Missing argument for -l\n");
-				return 1;
-			}
-			opts->load = jalv_strdup((*argv)[a]);
-		} else if ((*argv)[a][1] == 'b') {
-			if (++a == *argc) {
-				fprintf(stderr, "Missing argument for -b\n");
-				return 1;
-			}
-			opts->buffer_size = atoi((*argv)[a]);
-		} else if ((*argv)[a][1] == 'c') {
-			if (++a == *argc) {
-				fprintf(stderr, "Missing argument for -c\n");
-				return 1;
-			}
-			opts->controls = (char**)realloc(
-				opts->controls, (++n_controls + 1) * sizeof(char*));
-			opts->controls[n_controls - 1] = (*argv)[a];
-			opts->controls[n_controls]     = NULL;
-		} else if ((*argv)[a][1] == 'i') {
-			opts->non_interactive = true;
-		} else if ((*argv)[a][1] == 'd') {
-			opts->dump = true;
-		} else if ((*argv)[a][1] == 't') {
-			opts->trace = true;
-		} else if ((*argv)[a][1] == 'n') {
-			if (++a == *argc) {
-				fprintf(stderr, "Missing argument for -n\n");
-				return 1;
-			}
-			free(opts->name);
-			opts->name = jalv_strdup((*argv)[a]);
-		} else if ((*argv)[a][1] == 'x') {
-			opts->name_exact = 1;
-		} else {
-			fprintf(stderr, "Unknown option %s\n", (*argv)[a]);
-			return print_usage((*argv)[0], true);
-		}
-	}
-
-	return 0;
-=======
   int n_controls = 0;
   int a          = 1;
+
+  opts->preset_path = jalv_get_working_dir();
+
   for (; a < *argc && (*argv)[a][0] == '-'; ++a) {
     if ((*argv)[a][1] == 'h') {
       return print_usage((*argv)[0], true);
@@ -216,7 +156,6 @@
   }
 
   return 0;
->>>>>>> f43249e5
 }
 
 const char*
@@ -253,71 +192,11 @@
 static void
 jalv_process_command(Jalv* jalv, const char* cmd)
 {
-<<<<<<< HEAD
-	char     sym[1024];
-	char     sym2[1024];
-	uint32_t index = 0;
-	float    value = 0.0f;
-	int      count;
-	if (!strncmp(cmd, "help", 4)) {
-		fprintf(stderr,
-		        "Commands:\n"
-		        "  help              Display this help message\n"
-		        "  controls          Print settable control values\n"
-		        "  monitors          Print output control values\n"
-		        "  presets           Print available presets\n"
-		        "  preset URI        Set preset\n"
-		        "  save preset [BANK_URI,] LABEL\n"
-		        "                    Save preset (BANK_URI is optional)\n"
-		        "  set INDEX VALUE   Set control value by port index\n"
-		        "  set SYMBOL VALUE  Set control value by symbol\n"
-		        "  SYMBOL = VALUE    Set control value by symbol\n");
-	} else if (strcmp(cmd, "presets\n") == 0) {
-		jalv_unload_presets(jalv);
-		jalv_load_presets(jalv, jalv_print_preset, NULL);
-	} else if (sscanf(cmd, "preset %1023[-a-zA-Z0-9_:/.%%#]", sym) == 1) {
-		LilvNode* preset = lilv_new_uri(jalv->world, sym);
-		lilv_world_load_resource(jalv->world, preset);
-		jalv_apply_preset(jalv, preset);
-		lilv_node_free(preset);
-		jalv_print_controls(jalv, true, false);
-	} else if (sscanf(cmd, "save preset %1023[-a-zA-Z0-9_:/.%%#, ]", sym) == 1) {
-		jalv_command_save_preset(jalv,sym);
-	} else if (strcmp(cmd, "controls\n") == 0) {
-		jalv_print_controls(jalv, true, false);
-	} else if (strcmp(cmd, "monitors\n") == 0) {
-		jalv_print_controls(jalv, false, true);
-	} else if (sscanf(cmd, "set %u %f", &index, &value) == 2) {
-		if (index < jalv->num_ports) {
-			jalv->ports[index].control = value;
-			jalv_print_control(jalv, &jalv->ports[index], value);
-		} else {
-			fprintf(stderr, "error: port index out of range\n");
-		}
-	} else if (sscanf(cmd, "set %1023[a-zA-Z0-9_] %f", sym, &value) == 2 ||
-	           sscanf(cmd, "%1023[a-zA-Z0-9_] = %f", sym, &value) == 2) {
-		struct Port* port = NULL;
-		for (uint32_t i = 0; i < jalv->num_ports; ++i) {
-			struct Port* p = &jalv->ports[i];
-			const LilvNode* s = lilv_port_get_symbol(jalv->plugin, p->lilv_port);
-			if (!strcmp(lilv_node_as_string(s), sym)) {
-				port = p;
-				break;
-			}
-		}
-		if (port) {
-			port->control = value;
-			jalv_print_control(jalv, port, value);
-		} else {
-			fprintf(stderr, "error: no control named `%s'\n", sym);
-		}
-	} else {
-		fprintf(stderr, "error: invalid command (try `help')\n");
-	}
-=======
   char     sym[1024];
+  char     sym2[1024];
   uint32_t index = 0;
   float    value = 0.0f;
+  int count;
   if (!strncmp(cmd, "help", 4)) {
     fprintf(stderr,
             "Commands:\n"
@@ -326,17 +205,22 @@
             "  monitors          Print output control values\n"
             "  presets           Print available presets\n"
             "  preset URI        Set preset\n"
+            "  save preset [BANK_URI,] LABEL\n"
+            "                    Save preset (BANK_URI is optional)\n"
             "  set INDEX VALUE   Set control value by port index\n"
             "  set SYMBOL VALUE  Set control value by symbol\n"
             "  SYMBOL = VALUE    Set control value by symbol\n");
   } else if (strcmp(cmd, "presets\n") == 0) {
     jalv_unload_presets(jalv);
     jalv_load_presets(jalv, jalv_print_preset, NULL);
-  } else if (sscanf(cmd, "preset %1023[a-zA-Z0-9_:/-.#]\n", sym) == 1) {
+  } else if (sscanf(cmd, "preset %1023[-a-zA-Z0-9_:/.%%#]\n", sym) == 1) {
     LilvNode* preset = lilv_new_uri(jalv->world, sym);
+    lilv_world_load_resource(jalv->world, preset);
     jalv_apply_preset(jalv, preset);
     lilv_node_free(preset);
     jalv_print_controls(jalv, true, false);
+  } else if (sscanf(cmd, "save preset %1023[-a-zA-Z0-9_:/.%%#, ]", sym) == 1) {
+    jalv_command_save_preset(jalv,sym);
   } else if (strcmp(cmd, "controls\n") == 0) {
     jalv_print_controls(jalv, true, false);
   } else if (strcmp(cmd, "monitors\n") == 0) {
@@ -368,7 +252,6 @@
   } else {
     fprintf(stderr, "error: invalid command (try `help')\n");
   }
->>>>>>> f43249e5
 }
 
 bool
