/*
  Copyright 2007-2022 David Robillard <d@drobilla.net>

  Permission to use, copy, modify, and/or distribute this software for any
  purpose with or without fee is hereby granted, provided that the above
  copyright notice and this permission notice appear in all copies.

  THIS SOFTWARE IS PROVIDED "AS IS" AND THE AUTHOR DISCLAIMS ALL WARRANTIES
  WITH REGARD TO THIS SOFTWARE INCLUDING ALL IMPLIED WARRANTIES OF
  MERCHANTABILITY AND FITNESS. IN NO EVENT SHALL THE AUTHOR BE LIABLE FOR
  ANY SPECIAL, DIRECT, INDIRECT, OR CONSEQUENTIAL DAMAGES OR ANY DAMAGES
  WHATSOEVER RESULTING FROM LOSS OF USE, DATA OR PROFITS, WHETHER IN AN
  ACTION OF CONTRACT, NEGLIGENCE OR OTHER TORTIOUS ACTION, ARISING OUT OF
  OR IN CONNECTION WITH THE USE OR PERFORMANCE OF THIS SOFTWARE.
*/

#include "jalv_internal.h"

#include "lilv/lilv.h"
#include "lv2/atom/atom.h"
#include "lv2/atom/forge.h"
#include "lv2/atom/util.h"
#include "lv2/core/attributes.h"
#include "lv2/core/lv2.h"
#include "lv2/ui/ui.h"
#include "lv2/urid/urid.h"
#include "suil/suil.h"
#include "zix/common.h"
#include "zix/sem.h"

LV2_DISABLE_DEPRECATION_WARNINGS

#include <gdk/gdk.h>
#include <glib-object.h>
#include <glib.h>
#include <gobject/gclosure.h>
#include <gtk/gtk.h>

#include <float.h>
#include <math.h>
#include <stdbool.h>
#include <stdint.h>
#include <stdio.h>
#include <stdlib.h>
#include <string.h>
#include <pthread.h>

static GtkWidget* gtk_pset_menu = NULL;
static GtkCheckMenuItem* active_preset_item = NULL;
static bool              updating           = false;

/// Widget for a control
typedef struct {
  GtkSpinButton* spin;
  GtkWidget*     control;
} Controller;

static float
get_float(const LilvNode* node, float fallback)
{
  if (lilv_node_is_float(node) || lilv_node_is_int(node)) {
    return lilv_node_as_float(node);
  }

  return fallback;
}

static GtkWidget*
new_box(gboolean horizontal, gint spacing)
{
#if GTK_MAJOR_VERSION == 3
  return gtk_box_new(horizontal ? GTK_ORIENTATION_HORIZONTAL
                                : GTK_ORIENTATION_VERTICAL,
                     spacing);
#else
  return (horizontal ? gtk_hbox_new(FALSE, spacing)
                     : gtk_vbox_new(FALSE, spacing));
#endif
}

static GtkWidget*
new_hscale(gdouble min, gdouble max, gdouble step)
{
#if GTK_MAJOR_VERSION == 3
  return gtk_scale_new_with_range(GTK_ORIENTATION_HORIZONTAL, min, max, step);
#else
  return gtk_hscale_new_with_range(min, max, step);
#endif
}

static void
size_request(GtkWidget* widget, GtkRequisition* req)
{
#if GTK_MAJOR_VERSION == 3
  gtk_widget_get_preferred_size(widget, NULL, req);
#else
  gtk_widget_size_request(widget, req);
#endif
}

static void
on_window_destroy(GtkWidget* ZIX_UNUSED(widget), gpointer ZIX_UNUSED(data))
{
  gtk_main_quit();
}

int
jalv_init(int* argc, char*** argv, JalvOptions* opts)
{
<<<<<<< HEAD
	opts->preset_path = jalv_get_working_dir();

	GOptionEntry entries[] = {
		{ "load", 'l', 0, G_OPTION_ARG_STRING, &opts->load,
		  "Load state from save directory", "DIR" },
		{ "preset", 'p', 0, G_OPTION_ARG_STRING, &opts->preset,
		  "Load state from preset", "URI" },
		{ "dump", 'd', 0, G_OPTION_ARG_NONE, &opts->dump,
		  "Dump plugin <=> UI communication", NULL },
		{ "ui-uri", 'U', 0, G_OPTION_ARG_STRING, &opts->ui_uri,
		  "Load the UI with the given URI", "URI" },
		{ "trace", 't', 0, G_OPTION_ARG_NONE, &opts->trace,
		  "Print trace messages from plugin", NULL },
		{ "show-hidden", 's', 0, G_OPTION_ARG_NONE, &opts->show_hidden,
		  "Show controls for ports with notOnGUI property on generic UI", NULL },
		{ "no-menu", 'n', 0, G_OPTION_ARG_NONE, &opts->no_menu,
		  "Do not show Jalv menu on window", NULL },
		{ "generic-ui", 'g', 0, G_OPTION_ARG_NONE, &opts->generic_ui,
		  "Use Jalv generic UI and not the plugin UI", NULL},
		{ "buffer-size", 'b', 0, G_OPTION_ARG_INT, &opts->buffer_size,
		  "Buffer size for plugin <=> UI communication", "SIZE"},
		{ "update-frequency", 'r', 0, G_OPTION_ARG_DOUBLE, &opts->update_rate,
		  "UI update frequency", NULL},
		{ "control", 'c', 0, G_OPTION_ARG_STRING_ARRAY, &opts->controls,
		  "Set control value (e.g. \"vol=1.4\")", NULL},
		{ "print-controls", 'p', 0, G_OPTION_ARG_NONE, &opts->print_controls,
		  "Print control output changes to stdout", NULL},
		{ "jack-name", 'n', 0, G_OPTION_ARG_STRING, &opts->name,
		  "JACK client name", NULL},
		{ "exact-jack-name", 'x', 0, G_OPTION_ARG_NONE, &opts->name_exact,
		  "Exact JACK client name (exit if taken)", NULL },
		//{ "preset-path", 'P', 0, G_OPTION_ARG_NONE, &opts->preset_path,
		//  "Default path to save presets", "./lv2" },
		{ 0, 0, 0, G_OPTION_ARG_NONE, 0, 0, 0 } };
	GError* error = NULL;
	const int err = gtk_init_with_args(
		argc, argv,
		"PLUGIN_URI - Run an LV2 plugin as a Jack application",
		entries, NULL, &error);

	if (!err) {
		fprintf(stderr, "%s\n", error->message);
	}

	return !err;
=======
  GOptionEntry entries[] = {
    {"load",
     'l',
     0,
     G_OPTION_ARG_STRING,
     &opts->load,
     "Load state from save directory",
     "DIR"},
    {"preset",
     'p',
     0,
     G_OPTION_ARG_STRING,
     &opts->preset,
     "Load state from preset",
     "URI"},
    {"dump",
     'd',
     0,
     G_OPTION_ARG_NONE,
     &opts->dump,
     "Dump plugin <=> UI communication",
     NULL},
    {"ui-uri",
     'U',
     0,
     G_OPTION_ARG_STRING,
     &opts->ui_uri,
     "Load the UI with the given URI",
     "URI"},
    {"trace",
     't',
     0,
     G_OPTION_ARG_NONE,
     &opts->trace,
     "Print trace messages from plugin",
     NULL},
    {"show-hidden",
     's',
     0,
     G_OPTION_ARG_NONE,
     &opts->show_hidden,
     "Show controls for ports with notOnGUI property on generic UI",
     NULL},
    {"no-menu",
     'm',
     0,
     G_OPTION_ARG_NONE,
     &opts->no_menu,
     "Do not show Jalv menu on window",
     NULL},
    {"generic-ui",
     'g',
     0,
     G_OPTION_ARG_NONE,
     &opts->generic_ui,
     "Use Jalv generic UI and not the plugin UI",
     NULL},
    {"buffer-size",
     'b',
     0,
     G_OPTION_ARG_INT,
     &opts->buffer_size,
     "Buffer size for plugin <=> UI communication",
     "SIZE"},
    {"update-frequency",
     'r',
     0,
     G_OPTION_ARG_DOUBLE,
     &opts->update_rate,
     "UI update frequency",
     NULL},
    {"scale-factor",
     0,
     0,
     G_OPTION_ARG_DOUBLE,
     &opts->scale_factor,
     "UI scale factor",
     NULL},
    {"control",
     'c',
     0,
     G_OPTION_ARG_STRING_ARRAY,
     &opts->controls,
     "Set control value (e.g. \"vol=1.4\")",
     NULL},
    {"print-controls",
     'p',
     0,
     G_OPTION_ARG_NONE,
     &opts->print_controls,
     "Print control output changes to stdout",
     NULL},
    {"jack-name",
     'n',
     0,
     G_OPTION_ARG_STRING,
     &opts->name,
     "JACK client name",
     NULL},
    {"exact-jack-name",
     'x',
     0,
     G_OPTION_ARG_NONE,
     &opts->name_exact,
     "Exact JACK client name (exit if taken)",
     NULL},
    {0, 0, 0, G_OPTION_ARG_NONE, 0, 0, 0}};
  GError*   error = NULL;
  const int err =
    gtk_init_with_args(argc,
                       argv,
                       "PLUGIN_URI - Run an LV2 plugin as a Jack application",
                       entries,
                       NULL,
                       &error);

  if (!err) {
    fprintf(stderr, "%s\n", error->message);
  }

  return !err;
>>>>>>> f43249e5
}

const char*
jalv_native_ui_type(void)
{
#if GTK_MAJOR_VERSION == 2
  return "http://lv2plug.in/ns/extensions/ui#GtkUI";
#elif GTK_MAJOR_VERSION == 3
  return "http://lv2plug.in/ns/extensions/ui#Gtk3UI";
#else
  return NULL;
#endif
}

static void
on_save_activate(GtkWidget* ZIX_UNUSED(widget), void* ptr)
{
  Jalv*      jalv = (Jalv*)ptr;
  GtkWidget* dialog =
    gtk_file_chooser_dialog_new("Save State",
                                (GtkWindow*)jalv->window,
                                GTK_FILE_CHOOSER_ACTION_CREATE_FOLDER,
                                "_Cancel",
                                GTK_RESPONSE_CANCEL,
                                "_Save",
                                GTK_RESPONSE_ACCEPT,
                                NULL);

  if (gtk_dialog_run(GTK_DIALOG(dialog)) == GTK_RESPONSE_ACCEPT) {
    char* path = gtk_file_chooser_get_filename(GTK_FILE_CHOOSER(dialog));
    char* base = g_build_filename(path, "/", NULL);
    jalv_save(jalv, base);
    g_free(path);
    g_free(base);
  }

  gtk_widget_destroy(dialog);
}

static void
on_quit_activate(GtkWidget* ZIX_UNUSED(widget), gpointer data)
{
  GtkWidget* window = (GtkWidget*)data;
  gtk_widget_destroy(window);
}

typedef struct {
  Jalv*     jalv;
  LilvNode* preset;
} PresetRecord;

static char*
symbolify(const char* in)
{
  const size_t len = strlen(in);
  char*        out = (char*)calloc(len + 1, 1);
  for (size_t i = 0; i < len; ++i) {
    if (g_ascii_isalnum(in[i])) {
      out[i] = in[i];
    } else {
      out[i] = '_';
    }
  }
  return out;
}

static void
set_window_title(Jalv* jalv)
{
  LilvNode*   name   = lilv_plugin_get_name(jalv->plugin);
  const char* plugin = lilv_node_as_string(name);
  if (jalv->preset) {
    const char* preset_label = lilv_state_get_label(jalv->preset);
    char*       title        = g_strdup_printf("%s - %s", plugin, preset_label);
    gtk_window_set_title(GTK_WINDOW(jalv->window), title);
    free(title);
  } else {
    gtk_window_set_title(GTK_WINDOW(jalv->window), plugin);
  }
  lilv_node_free(name);
}

static void
on_preset_activate(GtkWidget* widget, gpointer data)
{
  if (GTK_CHECK_MENU_ITEM(widget) != active_preset_item) {
    PresetRecord* record = (PresetRecord*)data;
    jalv_apply_preset(record->jalv, record->preset);
    if (active_preset_item) {
      gtk_check_menu_item_set_active(active_preset_item, FALSE);
    }

    active_preset_item = GTK_CHECK_MENU_ITEM(widget);
    gtk_check_menu_item_set_active(active_preset_item, TRUE);
    set_window_title(record->jalv);
  }
}

static void
on_preset_destroy(gpointer data, GClosure* ZIX_UNUSED(closure))
{
  PresetRecord* record = (PresetRecord*)data;
  lilv_node_free(record->preset);
  free(record);
}

typedef struct {
  GtkMenuItem* item;
  char*        label;
  GtkMenu*     menu;
  GSequence*   banks;
} PresetMenu;

static PresetMenu*
pset_menu_new(const char* label)
{
  PresetMenu* menu = (PresetMenu*)malloc(sizeof(PresetMenu));
  menu->label      = g_strdup(label);
  menu->item       = GTK_MENU_ITEM(gtk_menu_item_new_with_label(menu->label));
  menu->menu       = GTK_MENU(gtk_menu_new());
  menu->banks      = NULL;
  return menu;
}

static void
pset_menu_free(PresetMenu* menu)
{
  if (menu->banks) {
    for (GSequenceIter* i = g_sequence_get_begin_iter(menu->banks);
         !g_sequence_iter_is_end(i);
         i = g_sequence_iter_next(i)) {
      PresetMenu* bank_menu = (PresetMenu*)g_sequence_get(i);
      pset_menu_free(bank_menu);
    }
    g_sequence_free(menu->banks);
  }

  free(menu->label);
  free(menu);
}

static gint
menu_cmp(gconstpointer a, gconstpointer b, gpointer ZIX_UNUSED(data))
{
  return strcmp(((const PresetMenu*)a)->label, ((const PresetMenu*)b)->label);
}

static PresetMenu*
get_bank_menu(Jalv* jalv, PresetMenu* menu, const LilvNode* bank)
{
  LilvNode* label =
    lilv_world_get(jalv->world, bank, jalv->nodes.rdfs_label, NULL);

  const char*    uri = lilv_node_as_string(bank);
  const char*    str = label ? lilv_node_as_string(label) : uri;
  PresetMenu     key = {NULL, (char*)str, NULL, NULL};
  GSequenceIter* i   = g_sequence_lookup(menu->banks, &key, menu_cmp, NULL);
  if (!i) {
    PresetMenu* bank_menu = pset_menu_new(str);
    gtk_menu_item_set_submenu(bank_menu->item, GTK_WIDGET(bank_menu->menu));
    g_sequence_insert_sorted(menu->banks, bank_menu, menu_cmp, NULL);
    return bank_menu;
  }
  return (PresetMenu*)g_sequence_get(i);
}

static int
add_preset_to_menu(Jalv*           jalv,
                   const LilvNode* node,
                   const LilvNode* title,
                   void*           data)
{
  PresetMenu* menu  = (PresetMenu*)data;
  const char* label = lilv_node_as_string(title);
  GtkWidget*  item  = gtk_check_menu_item_new_with_label(label);
  gtk_check_menu_item_set_draw_as_radio(GTK_CHECK_MENU_ITEM(item), TRUE);
  if (jalv->preset &&
      lilv_node_equals(lilv_state_get_uri(jalv->preset), node)) {
    gtk_check_menu_item_set_active(GTK_CHECK_MENU_ITEM(item), TRUE);
    active_preset_item = GTK_CHECK_MENU_ITEM(item);
  }

  LilvNode* bank =
    lilv_world_get(jalv->world, node, jalv->nodes.pset_bank, NULL);

  if (bank) {
    PresetMenu* bank_menu = get_bank_menu(jalv, menu, bank);
    gtk_menu_shell_append(GTK_MENU_SHELL(bank_menu->menu), item);
  } else {
    gtk_menu_shell_append(GTK_MENU_SHELL(menu->menu), item);
  }

  PresetRecord* record = (PresetRecord*)malloc(sizeof(PresetRecord));
  record->jalv         = jalv;
  record->preset       = lilv_node_duplicate(node);

  g_signal_connect_data(G_OBJECT(item),
                        "activate",
                        G_CALLBACK(on_preset_activate),
                        record,
                        on_preset_destroy,
                        (GConnectFlags)0);

  return 0;
}

static void
finish_menu(PresetMenu* menu)
{
  for (GSequenceIter* i = g_sequence_get_begin_iter(menu->banks);
       !g_sequence_iter_is_end(i);
       i = g_sequence_iter_next(i)) {
    PresetMenu* bank_menu = (PresetMenu*)g_sequence_get(i);
    gtk_menu_shell_append(GTK_MENU_SHELL(menu->menu),
                          GTK_WIDGET(bank_menu->item));
  }
  g_sequence_free(menu->banks);
}

static void
rebuild_preset_menu(Jalv* jalv, GtkContainer* pset_menu)
{
  // Clear current menu
  active_preset_item = NULL;
  for (GList* items = g_list_nth(gtk_container_get_children(pset_menu), 3);
       items;
       items = items->next) {
    gtk_container_remove(pset_menu, GTK_WIDGET(items->data));
  }

  // Load presets and build new menu
  PresetMenu menu = {NULL,
                     NULL,
                     GTK_MENU(pset_menu),
                     g_sequence_new((GDestroyNotify)pset_menu_free)};
  jalv_load_presets(jalv, add_preset_to_menu, &menu);
  finish_menu(&menu);
  gtk_widget_show_all(GTK_WIDGET(pset_menu));
}

static void
on_save_preset_activate(GtkWidget* widget, void* ptr)
{
<<<<<<< HEAD
	Jalv* jalv = (Jalv*)ptr;

	GtkWidget* dialog = gtk_file_chooser_dialog_new(
		"Save Preset",
		(GtkWindow*)jalv->window,
		GTK_FILE_CHOOSER_ACTION_SAVE,
		"_Cancel", GTK_RESPONSE_REJECT,
		"_Save", GTK_RESPONSE_ACCEPT,
		NULL);

	char* dot_lv2;
	char cwd[256];
	if (getcwd(cwd, sizeof(cwd)-1) != NULL) {
		dot_lv2 = g_build_filename(cwd, ".lv2", NULL);
	} else {
		dot_lv2 = g_build_filename(g_get_home_dir(), ".lv2", NULL);
	}
	gtk_file_chooser_set_current_folder(GTK_FILE_CHOOSER(dialog), dot_lv2);
	free(dot_lv2);

	GtkWidget* content    = gtk_dialog_get_content_area(GTK_DIALOG(dialog));
	GtkBox*    box        = GTK_BOX(new_box(true, 8));
	GtkWidget* uri_label  = gtk_label_new("URI (Optional):");
	GtkWidget* uri_entry  = gtk_entry_new();
	GtkWidget* add_prefix = gtk_check_button_new_with_mnemonic(
		"_Prefix plugin name");

	gtk_toggle_button_set_active(GTK_TOGGLE_BUTTON(add_prefix), TRUE);
	gtk_box_pack_start(box, uri_label, FALSE, TRUE, 2);
	gtk_box_pack_start(box, uri_entry, TRUE, TRUE, 2);
	gtk_box_pack_start(GTK_BOX(content), GTK_WIDGET(box), FALSE, FALSE, 6);
	gtk_box_pack_start(GTK_BOX(content), add_prefix, FALSE, FALSE, 6);

	gtk_widget_show_all(GTK_WIDGET(dialog));
	gtk_entry_set_activates_default(GTK_ENTRY(uri_entry), TRUE);
	gtk_dialog_set_default_response(GTK_DIALOG(dialog), GTK_RESPONSE_ACCEPT);
	if (gtk_dialog_run(GTK_DIALOG(dialog)) == GTK_RESPONSE_ACCEPT) {
		LilvNode*   plug_name = lilv_plugin_get_name(jalv->plugin);
		const char* path      = gtk_file_chooser_get_filename(GTK_FILE_CHOOSER(dialog));
		const char* uri       = gtk_entry_get_text(GTK_ENTRY(uri_entry));
		const char* prefix    = "";
		const char* sep       = "";
		if (gtk_toggle_button_get_active(GTK_TOGGLE_BUTTON(add_prefix))) {
			prefix = lilv_node_as_string(plug_name);
			sep    = "_";
		}

		char* dirname  = g_path_get_dirname(path);
		char* basename = g_path_get_basename(path);
		char* sym      = symbolify(basename);
		char* sprefix  = symbolify(prefix);
		char* bundle   = g_strjoin(NULL, sprefix, sep, sym, ".preset.lv2/", NULL);
		char* file     = g_strjoin(NULL, sym, ".ttl", NULL);
		char* dir      = g_build_filename(dirname, bundle, NULL);

		jalv_save_preset(jalv, dir, (strlen(uri) ? uri : NULL), basename, file);

		// Reload bundle into the world
		LilvNode* ldir = lilv_new_file_uri(jalv->world, NULL, dir);
		lilv_world_unload_bundle(jalv->world, ldir);
		lilv_world_load_bundle(jalv->world, ldir);
		lilv_node_free(ldir);

		// Rebuild preset menu and update window title
		rebuild_preset_menu(jalv, GTK_CONTAINER(gtk_widget_get_parent(widget)));
		set_window_title(jalv);

		g_free(dir);
		g_free(file);
		g_free(bundle);
		free(sprefix);
		free(sym);
		g_free(basename);
		g_free(dirname);
		lilv_node_free(plug_name);
	}

	gtk_widget_destroy(GTK_WIDGET(dialog));
=======
  Jalv* jalv = (Jalv*)ptr;

  GtkWidget* dialog = gtk_file_chooser_dialog_new("Save Preset",
                                                  (GtkWindow*)jalv->window,
                                                  GTK_FILE_CHOOSER_ACTION_SAVE,
                                                  "_Cancel",
                                                  GTK_RESPONSE_REJECT,
                                                  "_Save",
                                                  GTK_RESPONSE_ACCEPT,
                                                  NULL);

  char* dot_lv2 = g_build_filename(g_get_home_dir(), ".lv2", NULL);
  gtk_file_chooser_set_current_folder(GTK_FILE_CHOOSER(dialog), dot_lv2);
  free(dot_lv2);

  GtkWidget* content   = gtk_dialog_get_content_area(GTK_DIALOG(dialog));
  GtkBox*    box       = GTK_BOX(new_box(true, 8));
  GtkWidget* uri_label = gtk_label_new("URI (Optional):");
  GtkWidget* uri_entry = gtk_entry_new();
  GtkWidget* add_prefix =
    gtk_check_button_new_with_mnemonic("_Prefix plugin name");

  gtk_toggle_button_set_active(GTK_TOGGLE_BUTTON(add_prefix), TRUE);
  gtk_box_pack_start(box, uri_label, FALSE, TRUE, 2);
  gtk_box_pack_start(box, uri_entry, TRUE, TRUE, 2);
  gtk_box_pack_start(GTK_BOX(content), GTK_WIDGET(box), FALSE, FALSE, 6);
  gtk_box_pack_start(GTK_BOX(content), add_prefix, FALSE, FALSE, 6);

  gtk_widget_show_all(GTK_WIDGET(dialog));
  gtk_entry_set_activates_default(GTK_ENTRY(uri_entry), TRUE);
  gtk_dialog_set_default_response(GTK_DIALOG(dialog), GTK_RESPONSE_ACCEPT);
  if (gtk_dialog_run(GTK_DIALOG(dialog)) == GTK_RESPONSE_ACCEPT) {
    LilvNode*   plug_name = lilv_plugin_get_name(jalv->plugin);
    const char* path = gtk_file_chooser_get_filename(GTK_FILE_CHOOSER(dialog));
    const char* uri  = gtk_entry_get_text(GTK_ENTRY(uri_entry));
    const char* prefix = "";
    const char* sep    = "";
    if (gtk_toggle_button_get_active(GTK_TOGGLE_BUTTON(add_prefix))) {
      prefix = lilv_node_as_string(plug_name);
      sep    = "_";
    }

    char* dirname  = g_path_get_dirname(path);
    char* basename = g_path_get_basename(path);
    char* sym      = symbolify(basename);
    char* sprefix  = symbolify(prefix);
    char* bundle   = g_strjoin(NULL, sprefix, sep, sym, ".preset.lv2/", NULL);
    char* file     = g_strjoin(NULL, sym, ".ttl", NULL);
    char* dir      = g_build_filename(dirname, bundle, NULL);

    jalv_save_preset(jalv, dir, (strlen(uri) ? uri : NULL), basename, file);

    // Reload bundle into the world
    LilvNode* ldir = lilv_new_file_uri(jalv->world, NULL, dir);
    lilv_world_unload_bundle(jalv->world, ldir);
    lilv_world_load_bundle(jalv->world, ldir);
    lilv_node_free(ldir);

    // Rebuild preset menu and update window title
    rebuild_preset_menu(jalv, GTK_CONTAINER(gtk_widget_get_parent(widget)));
    set_window_title(jalv);

    g_free(dir);
    g_free(file);
    g_free(bundle);
    free(sprefix);
    free(sym);
    g_free(basename);
    g_free(dirname);
    lilv_node_free(plug_name);
  }

  gtk_widget_destroy(GTK_WIDGET(dialog));
>>>>>>> f43249e5
}

static void
on_delete_preset_activate(GtkWidget* widget, void* ptr)
{
  Jalv* jalv = (Jalv*)ptr;
  if (!jalv->preset) {
    return;
  }

  GtkWidget* dialog = gtk_dialog_new_with_buttons(
    "Delete Preset?",
    (GtkWindow*)jalv->window,
    (GtkDialogFlags)(GTK_DIALOG_MODAL | GTK_DIALOG_DESTROY_WITH_PARENT),
    "_Cancel",
    GTK_RESPONSE_REJECT,
    "_OK",
    GTK_RESPONSE_ACCEPT,
    NULL);

  char* msg = g_strdup_printf("Delete preset \"%s\" from the file system?",
                              lilv_state_get_label(jalv->preset));

  GtkWidget* content = gtk_dialog_get_content_area(GTK_DIALOG(dialog));
  GtkWidget* text    = gtk_label_new(msg);
  gtk_box_pack_start(GTK_BOX(content), text, TRUE, TRUE, 4);

  gtk_widget_show_all(dialog);
  if (gtk_dialog_run(GTK_DIALOG(dialog)) == GTK_RESPONSE_ACCEPT) {
    jalv_delete_current_preset(jalv);
    rebuild_preset_menu(jalv, GTK_CONTAINER(gtk_widget_get_parent(widget)));
  }

  lilv_state_free(jalv->preset);
  jalv->preset = NULL;
  set_window_title(jalv);

  g_free(msg);
  gtk_widget_destroy(text);
  gtk_widget_destroy(dialog);
}

static void
set_control(const ControlID* control,
            uint32_t         size,
            LV2_URID         type,
            const void*      body)
{
  if (!updating) {
    jalv_set_control(control, size, type, body);
  }
}

static bool
differ_enough(float a, float b)
{
  return fabsf(a - b) >= FLT_EPSILON;
}

static void
set_float_control(const ControlID* control, float value)
{
  if (control->value_type == control->jalv->forge.Int) {
    const int32_t ival = lrintf(value);
    set_control(control, sizeof(ival), control->jalv->forge.Int, &ival);
  } else if (control->value_type == control->jalv->forge.Long) {
    const int64_t lval = lrintf(value);
    set_control(control, sizeof(lval), control->jalv->forge.Long, &lval);
  } else if (control->value_type == control->jalv->forge.Float) {
    set_control(control, sizeof(value), control->jalv->forge.Float, &value);
  } else if (control->value_type == control->jalv->forge.Double) {
    const double dval = value;
    set_control(control, sizeof(dval), control->jalv->forge.Double, &dval);
  } else if (control->value_type == control->jalv->forge.Bool) {
    const int32_t ival = value;
    set_control(control, sizeof(ival), control->jalv->forge.Bool, &ival);
  }

  Controller* controller = (Controller*)control->widget;
  if (controller && controller->spin &&
      differ_enough(gtk_spin_button_get_value(controller->spin), value)) {
    gtk_spin_button_set_value(controller->spin, value);
  }
}

static double
get_atom_double(Jalv*       jalv,
                uint32_t    ZIX_UNUSED(size),
                LV2_URID    type,
                const void* body)
{
  if (type == jalv->forge.Int || type == jalv->forge.Bool) {
    return *(const int32_t*)body;
  }

  if (type == jalv->forge.Long) {
    return *(const int64_t*)body;
  }

  if (type == jalv->forge.Float) {
    return *(const float*)body;
  }

  if (type == jalv->forge.Double) {
    return *(const double*)body;
  }

  return NAN;
}

static void
control_changed(Jalv*       jalv,
                Controller* controller,
                uint32_t    size,
                LV2_URID    type,
                const void* body)
{
  GtkWidget*   widget = controller->control;
  const double fvalue = get_atom_double(jalv, size, type, body);

  if (!isnan(fvalue)) {
    if (GTK_IS_COMBO_BOX(widget)) {
      GtkTreeModel* model = gtk_combo_box_get_model(GTK_COMBO_BOX(widget));
      GValue        value = G_VALUE_INIT;
      GtkTreeIter   i;
      bool          valid = gtk_tree_model_get_iter_first(model, &i);
      while (valid) {
        gtk_tree_model_get_value(model, &i, 0, &value);
        const double v = g_value_get_float(&value);
        g_value_unset(&value);
        if (fabs(v - fvalue) < FLT_EPSILON) {
          gtk_combo_box_set_active_iter(GTK_COMBO_BOX(widget), &i);
          return;
        }
        valid = gtk_tree_model_iter_next(model, &i);
      }
    } else if (GTK_IS_TOGGLE_BUTTON(widget)) {
      gtk_toggle_button_set_active(GTK_TOGGLE_BUTTON(widget), fvalue > 0.0f);
    } else if (GTK_IS_RANGE(widget)) {
      gtk_range_set_value(GTK_RANGE(widget), fvalue);
    } else {
      fprintf(stderr, "Unknown widget type for value\n");
    }

    if (controller->spin) {
      // Update spinner for numeric control
      gtk_spin_button_set_value(GTK_SPIN_BUTTON(controller->spin), fvalue);
    }
  } else if (GTK_IS_ENTRY(widget) && type == jalv->urids.atom_String) {
    gtk_entry_set_text(GTK_ENTRY(widget), (const char*)body);
  } else if (GTK_IS_FILE_CHOOSER(widget) && type == jalv->urids.atom_Path) {
    gtk_file_chooser_set_filename(GTK_FILE_CHOOSER(widget), (const char*)body);
  } else {
    fprintf(stderr, "Unknown widget type for value\n");
  }
}

static int
patch_set_get(Jalv*                  jalv,
              const LV2_Atom_Object* obj,
              const LV2_Atom_URID**  property,
              const LV2_Atom**       value)
{
  lv2_atom_object_get(obj,
                      jalv->urids.patch_property,
                      (const LV2_Atom*)property,
                      jalv->urids.patch_value,
                      value,
                      0);
  if (!*property) {
    fprintf(stderr, "patch:Set message with no property\n");
    return 1;
  }

  if ((*property)->atom.type != jalv->forge.URID) {
    fprintf(stderr, "patch:Set property is not a URID\n");
    return 1;
  }

  return 0;
}

static int
patch_put_get(Jalv*                   jalv,
              const LV2_Atom_Object*  obj,
              const LV2_Atom_Object** body)
{
  lv2_atom_object_get(obj, jalv->urids.patch_body, (const LV2_Atom*)body, 0);
  if (!*body) {
    fprintf(stderr, "patch:Put message with no body\n");
    return 1;
  }

  if (!lv2_atom_forge_is_object_type(&jalv->forge, (*body)->atom.type)) {
    fprintf(stderr, "patch:Put body is not an object\n");
    return 1;
  }

  return 0;
}

static LV2UI_Request_Value_Status
on_request_value(LV2UI_Feature_Handle      handle,
                 const LV2_URID            key,
                 const LV2_URID            ZIX_UNUSED(type),
                 const LV2_Feature* const* ZIX_UNUSED(features))
{
  Jalv*      jalv    = (Jalv*)handle;
  ControlID* control = get_property_control(&jalv->controls, key);

  if (!control) {
    return LV2UI_REQUEST_VALUE_ERR_UNKNOWN;
  }

  if (control->value_type != jalv->forge.Path) {
    return LV2UI_REQUEST_VALUE_ERR_UNSUPPORTED;
  }

  GtkWidget* dialog = gtk_file_chooser_dialog_new("Choose file",
                                                  GTK_WINDOW(jalv->window),
                                                  GTK_FILE_CHOOSER_ACTION_OPEN,
                                                  GTK_STOCK_CANCEL,
                                                  GTK_RESPONSE_CANCEL,
                                                  GTK_STOCK_OK,
                                                  GTK_RESPONSE_OK,
                                                  NULL);

  if (gtk_dialog_run(GTK_DIALOG(dialog)) == GTK_RESPONSE_OK) {
    char* path = gtk_file_chooser_get_filename(GTK_FILE_CHOOSER(dialog));

    set_control(control, strlen(path) + 1, jalv->forge.Path, path);

    g_free(path);
  }

  gtk_widget_destroy(dialog);

  return 0;
}

static void
property_changed(Jalv* jalv, LV2_URID key, const LV2_Atom* value)
{
  ControlID* control = get_property_control(&jalv->controls, key);
  if (control) {
    control_changed(
      jalv, (Controller*)control->widget, value->size, value->type, value + 1);
  }
}

void
jalv_ui_port_event(Jalv*       jalv,
                   uint32_t    port_index,
                   uint32_t    buffer_size,
                   uint32_t    protocol,
                   const void* buffer)
{
  if (jalv->ui_instance) {
    suil_instance_port_event(
      jalv->ui_instance, port_index, buffer_size, protocol, buffer);
    return;
  }

  if (protocol == 0 && (Controller*)jalv->ports[port_index].widget) {
    control_changed(jalv,
                    (Controller*)jalv->ports[port_index].widget,
                    buffer_size,
                    jalv->forge.Float,
                    buffer);
    return;
  }

  if (protocol == 0) {
    return; // No widget (probably notOnGUI)
  }

  if (protocol != jalv->urids.atom_eventTransfer) {
    fprintf(stderr, "Unknown port event protocol\n");
    return;
  }

  const LV2_Atom* atom = (const LV2_Atom*)buffer;
  if (lv2_atom_forge_is_object_type(&jalv->forge, atom->type)) {
    updating                   = true;
    const LV2_Atom_Object* obj = (const LV2_Atom_Object*)buffer;
    if (obj->body.otype == jalv->urids.patch_Set) {
      const LV2_Atom_URID* property = NULL;
      const LV2_Atom*      value    = NULL;
      if (!patch_set_get(jalv, obj, &property, &value)) {
        property_changed(jalv, property->body, value);
      }
    } else if (obj->body.otype == jalv->urids.patch_Put) {
      const LV2_Atom_Object* body = NULL;
      if (!patch_put_get(jalv, obj, &body)) {
        LV2_ATOM_OBJECT_FOREACH(body, prop)
        {
          property_changed(jalv, prop->key, &prop->value);
        }
      }
    } else {
      printf("Unknown object type?\n");
    }
    updating = false;
  }
}

static gboolean
scale_changed(GtkRange* range, gpointer data)
{
  set_float_control((const ControlID*)data, gtk_range_get_value(range));
  return FALSE;
}

static gboolean
spin_changed(GtkSpinButton* spin, gpointer data)
{
  const ControlID* control    = (const ControlID*)data;
  Controller*      controller = (Controller*)control->widget;
  GtkRange*        range      = GTK_RANGE(controller->control);
  const double     value      = gtk_spin_button_get_value(spin);
  if (differ_enough(gtk_range_get_value(range), value)) {
    gtk_range_set_value(range, value);
  }
  return FALSE;
}

static gboolean
log_scale_changed(GtkRange* range, gpointer data)
{
  set_float_control((const ControlID*)data, expf(gtk_range_get_value(range)));
  return FALSE;
}

static gboolean
log_spin_changed(GtkSpinButton* spin, gpointer data)
{
  const ControlID* control    = (const ControlID*)data;
  Controller*      controller = (Controller*)control->widget;
  GtkRange*        range      = GTK_RANGE(controller->control);
  const double     value      = gtk_spin_button_get_value(spin);
  if (differ_enough(gtk_range_get_value(range), logf(value))) {
    gtk_range_set_value(range, logf(value));
  }
  return FALSE;
}

static void
combo_changed(GtkComboBox* box, gpointer data)
{
  const ControlID* control = (const ControlID*)data;

  GtkTreeIter iter;
  if (gtk_combo_box_get_active_iter(box, &iter)) {
    GtkTreeModel* model = gtk_combo_box_get_model(box);
    GValue        value = G_VALUE_INIT;

    gtk_tree_model_get_value(model, &iter, 0, &value);
    const double v = g_value_get_float(&value);
    g_value_unset(&value);

    set_float_control(control, v);
  }
}

static gboolean
toggle_changed(GtkToggleButton* button, gpointer data)
{
  set_float_control((const ControlID*)data,
                    gtk_toggle_button_get_active(button) ? 1.0f : 0.0f);
  return FALSE;
}

static void
string_changed(GtkEntry* widget, gpointer data)
{
  ControlID*  control = (ControlID*)data;
  const char* string  = gtk_entry_get_text(widget);

  set_control(control, strlen(string) + 1, control->jalv->forge.String, string);
}

static void
file_changed(GtkFileChooserButton* widget, gpointer data)
{
  ControlID*  control = (ControlID*)data;
  Jalv*       jalv    = control->jalv;
  const char* filename =
    gtk_file_chooser_get_filename(GTK_FILE_CHOOSER(widget));

  set_control(control, strlen(filename) + 1, jalv->forge.Path, filename);
}

static Controller*
new_controller(GtkSpinButton* spin, GtkWidget* control)
{
  Controller* controller = (Controller*)malloc(sizeof(Controller));
  controller->spin       = spin;
  controller->control    = control;
  return controller;
}

static Controller*
make_combo(ControlID* record, float value)
{
  GtkListStore* list_store = gtk_list_store_new(2, G_TYPE_FLOAT, G_TYPE_STRING);
  int           active     = -1;
  for (size_t i = 0; i < record->n_points; ++i) {
    const ScalePoint* point = &record->points[i];
    GtkTreeIter       iter;
    gtk_list_store_append(list_store, &iter);
    gtk_list_store_set(list_store, &iter, 0, point->value, 1, point->label, -1);
    if (fabsf(value - point->value) < FLT_EPSILON) {
      active = i;
    }
  }

  GtkWidget* combo = gtk_combo_box_new_with_model(GTK_TREE_MODEL(list_store));
  gtk_combo_box_set_active(GTK_COMBO_BOX(combo), active);
  g_object_unref(list_store);

  gtk_widget_set_sensitive(combo, record->is_writable);

  GtkCellRenderer* cell = gtk_cell_renderer_text_new();
  gtk_cell_layout_pack_start(GTK_CELL_LAYOUT(combo), cell, TRUE);
  gtk_cell_layout_set_attributes(GTK_CELL_LAYOUT(combo), cell, "text", 1, NULL);

  if (record->is_writable) {
    g_signal_connect(
      G_OBJECT(combo), "changed", G_CALLBACK(combo_changed), record);
  }

  return new_controller(NULL, combo);
}

static Controller*
make_log_slider(ControlID* record, float value)
{
  const float min   = get_float(record->min, 0.0f);
  const float max   = get_float(record->max, 1.0f);
  const float lmin  = logf(min);
  const float lmax  = logf(max);
  const float ldft  = logf(value);
  GtkWidget*  scale = new_hscale(lmin, lmax, 0.001);
  GtkWidget*  spin  = gtk_spin_button_new_with_range(min, max, 0.000001);

  gtk_widget_set_sensitive(scale, record->is_writable);
  gtk_widget_set_sensitive(spin, record->is_writable);

  gtk_scale_set_draw_value(GTK_SCALE(scale), FALSE);
  gtk_range_set_value(GTK_RANGE(scale), ldft);
  gtk_spin_button_set_value(GTK_SPIN_BUTTON(spin), value);

  if (record->is_writable) {
    g_signal_connect(
      G_OBJECT(scale), "value-changed", G_CALLBACK(log_scale_changed), record);
    g_signal_connect(
      G_OBJECT(spin), "value-changed", G_CALLBACK(log_spin_changed), record);
  }

  return new_controller(GTK_SPIN_BUTTON(spin), scale);
}

static Controller*
make_slider(ControlID* record, float value)
{
  const float  min   = get_float(record->min, 0.0f);
  const float  max   = get_float(record->max, 1.0f);
  const double step  = record->is_integer ? 1.0 : ((max - min) / 100.0);
  GtkWidget*   scale = new_hscale(min, max, step);
  GtkWidget*   spin  = gtk_spin_button_new_with_range(min, max, step);

  gtk_widget_set_sensitive(scale, record->is_writable);
  gtk_widget_set_sensitive(spin, record->is_writable);

  if (record->is_integer) {
    gtk_spin_button_set_digits(GTK_SPIN_BUTTON(spin), 0);
  } else {
    gtk_spin_button_set_digits(GTK_SPIN_BUTTON(spin), 7);
  }

  gtk_scale_set_draw_value(GTK_SCALE(scale), FALSE);
  gtk_range_set_value(GTK_RANGE(scale), value);
  gtk_spin_button_set_value(GTK_SPIN_BUTTON(spin), value);
  if (record->points) {
    for (size_t i = 0; i < record->n_points; ++i) {
      const ScalePoint* point = &record->points[i];

      gchar* str = g_markup_printf_escaped(
        "<span font_size=\"small\">%s</span>", point->label);
      gtk_scale_add_mark(GTK_SCALE(scale), point->value, GTK_POS_TOP, str);
    }
  }

  if (record->is_writable) {
    g_signal_connect(
      G_OBJECT(scale), "value-changed", G_CALLBACK(scale_changed), record);
    g_signal_connect(
      G_OBJECT(spin), "value-changed", G_CALLBACK(spin_changed), record);
  }

  return new_controller(GTK_SPIN_BUTTON(spin), scale);
}

static Controller*
make_toggle(ControlID* record, float value)
{
  GtkWidget* check = gtk_check_button_new();

  gtk_widget_set_sensitive(check, record->is_writable);

  if (value) {
    gtk_toggle_button_set_active(GTK_TOGGLE_BUTTON(check), TRUE);
  }

  if (record->is_writable) {
    g_signal_connect(
      G_OBJECT(check), "toggled", G_CALLBACK(toggle_changed), record);
  }

  return new_controller(NULL, check);
}

static Controller*
make_entry(ControlID* control)
{
  GtkWidget* entry = gtk_entry_new();

  gtk_widget_set_sensitive(entry, control->is_writable);
  if (control->is_writable) {
    g_signal_connect(
      G_OBJECT(entry), "activate", G_CALLBACK(string_changed), control);
  }

  return new_controller(NULL, entry);
}

static Controller*
make_file_chooser(ControlID* record)
{
  GtkWidget* button =
    gtk_file_chooser_button_new("Open File", GTK_FILE_CHOOSER_ACTION_OPEN);

  gtk_widget_set_sensitive(button, record->is_writable);

  if (record->is_writable) {
    g_signal_connect(
      G_OBJECT(button), "file-set", G_CALLBACK(file_changed), record);
  }

  return new_controller(NULL, button);
}

static Controller*
make_controller(ControlID* control, float value)
{
  Controller* controller = NULL;

  if (control->is_toggle) {
    controller = make_toggle(control, value);
  } else if (control->is_enumeration) {
    controller = make_combo(control, value);
  } else if (control->is_logarithmic) {
    controller = make_log_slider(control, value);
  } else {
    controller = make_slider(control, value);
  }

  return controller;
}

static GtkWidget*
new_label(const char* text, bool title, float xalign, float yalign)
{
  GtkWidget*  label = gtk_label_new(NULL);
  const char* fmt   = title ? "<span font_weight=\"bold\">%s</span>" : "%s:";
  gchar*      str   = g_markup_printf_escaped(fmt, text);
  gtk_label_set_markup(GTK_LABEL(label), str);
  g_free(str);
  gtk_misc_set_alignment(GTK_MISC(label), xalign, yalign);
  return label;
}

static void
add_control_row(GtkWidget*  table,
                int         row,
                const char* name,
                Controller* controller)
{
  GtkWidget* label = new_label(name, false, 1.0, 0.5);
  gtk_table_attach(GTK_TABLE(table),
                   label,
                   0,
                   1,
                   row,
                   row + 1,
                   GTK_FILL,
                   (GtkAttachOptions)(GTK_FILL | GTK_EXPAND),
                   8,
                   1);
  int control_left_attach = 1;
  if (controller->spin) {
    control_left_attach = 2;
    gtk_table_attach(GTK_TABLE(table),
                     GTK_WIDGET(controller->spin),
                     1,
                     2,
                     row,
                     row + 1,
                     GTK_FILL,
                     GTK_FILL,
                     2,
                     1);
  }
  gtk_table_attach(GTK_TABLE(table),
                   controller->control,
                   control_left_attach,
                   3,
                   row,
                   row + 1,
                   (GtkAttachOptions)(GTK_FILL | GTK_EXPAND),
                   GTK_FILL,
                   2,
                   1);
}

static int
control_group_cmp(const void* p1, const void* p2, void* ZIX_UNUSED(data))
{
  const ControlID* control1 = *(const ControlID* const*)p1;
  const ControlID* control2 = *(const ControlID* const*)p2;

  const int cmp = (control1->group && control2->group)
                    ? strcmp(lilv_node_as_string(control1->group),
                             lilv_node_as_string(control2->group))
                    : ((intptr_t)control1->group - (intptr_t)control2->group);

  return cmp;
}

static GtkWidget*
build_control_widget(Jalv* jalv, GtkWidget* window)
{
  GtkWidget* port_table = gtk_table_new(jalv->num_ports, 3, false);

  // Make an array of controls sorted by group
  GArray* controls = g_array_new(FALSE, TRUE, sizeof(ControlID*));
  for (unsigned i = 0; i < jalv->controls.n_controls; ++i) {
    g_array_append_vals(controls, &jalv->controls.controls[i], 1);
  }
  g_array_sort_with_data(controls, control_group_cmp, jalv);

  // Add controls in group order
  LilvNode* last_group = NULL;
  int       n_rows     = 0;
  for (size_t i = 0; i < controls->len; ++i) {
    ControlID*  record     = g_array_index(controls, ControlID*, i);
    Controller* controller = NULL;
    LilvNode*   group      = record->group;

    // Check group and add new heading if necessary
    if (group && !lilv_node_equals(group, last_group)) {
      LilvNode* group_name =
        lilv_world_get(jalv->world, group, jalv->nodes.lv2_name, NULL);
      GtkWidget* group_label =
        new_label(lilv_node_as_string(group_name), true, 0.0f, 1.0f);
      gtk_table_attach(GTK_TABLE(port_table),
                       group_label,
                       0,
                       2,
                       n_rows,
                       n_rows + 1,
                       GTK_FILL,
                       GTK_FILL,
                       0,
                       6);
      ++n_rows;
    }
    last_group = group;

    // Make control widget
    if (record->value_type == jalv->forge.String) {
      controller = make_entry(record);
    } else if (record->value_type == jalv->forge.Path) {
      controller = make_file_chooser(record);
    } else {
      const float val = get_float(record->def, 0.0f);
      controller      = make_controller(record, val);
    }

    record->widget = controller;
    if (record->type == PORT) {
      jalv->ports[record->index].widget = controller;
    }
    if (controller) {
      // Add row to table for this controller
      add_control_row(port_table,
                      n_rows++,
                      (record->label ? lilv_node_as_string(record->label)
                                     : lilv_node_as_uri(record->node)),
                      controller);

      // Set tooltip text from comment, if available
      LilvNode* comment = lilv_world_get(
        jalv->world, record->node, jalv->nodes.rdfs_comment, NULL);
      if (comment) {
        gtk_widget_set_tooltip_text(controller->control,
                                    lilv_node_as_string(comment));
      }
      lilv_node_free(comment);
    }
  }

  if (n_rows > 0) {
    gtk_window_set_resizable(GTK_WINDOW(window), TRUE);
    GtkWidget* alignment = gtk_alignment_new(0.5, 0.0, 1.0, 0.0);
    gtk_alignment_set_padding(GTK_ALIGNMENT(alignment), 0, 0, 8, 8);
    gtk_container_add(GTK_CONTAINER(alignment), port_table);
    return alignment;
  }

  gtk_widget_destroy(port_table);
  GtkWidget* button = gtk_button_new_with_label("Close");
  g_signal_connect_swapped(
    button, "clicked", G_CALLBACK(gtk_widget_destroy), window);
  gtk_window_set_resizable(GTK_WINDOW(window), FALSE);
  return button;
}

static void
build_menu(Jalv* jalv, GtkWidget* window, GtkWidget* vbox)
{
<<<<<<< HEAD
	GtkWidget* menu_bar  = gtk_menu_bar_new();
	GtkWidget* file      = gtk_menu_item_new_with_mnemonic("_File");
	GtkWidget* file_menu = gtk_menu_new();

	GtkAccelGroup* ag = gtk_accel_group_new();
	gtk_window_add_accel_group(GTK_WINDOW(window), ag);

	GtkWidget* save = gtk_image_menu_item_new_from_stock(GTK_STOCK_SAVE, ag);
	GtkWidget* quit = gtk_image_menu_item_new_from_stock(GTK_STOCK_QUIT, ag);

	gtk_menu_item_set_submenu(GTK_MENU_ITEM(file), file_menu);
	gtk_menu_shell_append(GTK_MENU_SHELL(file_menu), save);
	gtk_menu_shell_append(GTK_MENU_SHELL(file_menu), quit);
	gtk_menu_shell_append(GTK_MENU_SHELL(menu_bar), file);

	GtkWidget* pset_item   = gtk_menu_item_new_with_mnemonic("_Presets");
	GtkWidget* pset_menu   = gtk_menu_new();
	GtkWidget* save_preset = gtk_menu_item_new_with_mnemonic(
		"_Save Preset...");
	GtkWidget* delete_preset = gtk_menu_item_new_with_mnemonic(
		"_Delete Current Preset...");
	gtk_menu_item_set_submenu(GTK_MENU_ITEM(pset_item), pset_menu);
	gtk_menu_shell_append(GTK_MENU_SHELL(pset_menu), save_preset);
	gtk_menu_shell_append(GTK_MENU_SHELL(pset_menu), delete_preset);
	gtk_menu_shell_append(GTK_MENU_SHELL(pset_menu),
	                      gtk_separator_menu_item_new());
	gtk_menu_shell_append(GTK_MENU_SHELL(menu_bar), pset_item);

	PresetMenu menu = {
		NULL, NULL, GTK_MENU(pset_menu),
		g_sequence_new((GDestroyNotify)pset_menu_free)
	};
	jalv_load_presets(jalv, add_preset_to_menu, &menu);
	finish_menu(&menu);

	//Save pset_menu as global for rebuilding from CLI
	gtk_pset_menu = pset_menu;
	
	g_signal_connect(G_OBJECT(quit), "activate",
	                 G_CALLBACK(on_quit_activate), window);

	g_signal_connect(G_OBJECT(save), "activate",
	                 G_CALLBACK(on_save_activate), jalv);

	g_signal_connect(G_OBJECT(save_preset), "activate",
	                 G_CALLBACK(on_save_preset_activate), jalv);

	g_signal_connect(G_OBJECT(delete_preset), "activate",
	                 G_CALLBACK(on_delete_preset_activate), jalv);

	gtk_box_pack_start(GTK_BOX(vbox), menu_bar, FALSE, FALSE, 0);
=======
  GtkWidget* menu_bar  = gtk_menu_bar_new();
  GtkWidget* file      = gtk_menu_item_new_with_mnemonic("_File");
  GtkWidget* file_menu = gtk_menu_new();

  GtkAccelGroup* ag = gtk_accel_group_new();
  gtk_window_add_accel_group(GTK_WINDOW(window), ag);

  GtkWidget* save = gtk_image_menu_item_new_from_stock(GTK_STOCK_SAVE, ag);
  GtkWidget* quit = gtk_image_menu_item_new_from_stock(GTK_STOCK_QUIT, ag);

  gtk_menu_item_set_submenu(GTK_MENU_ITEM(file), file_menu);
  gtk_menu_shell_append(GTK_MENU_SHELL(file_menu), save);
  gtk_menu_shell_append(GTK_MENU_SHELL(file_menu), quit);
  gtk_menu_shell_append(GTK_MENU_SHELL(menu_bar), file);

  GtkWidget* pset_item   = gtk_menu_item_new_with_mnemonic("_Presets");
  GtkWidget* pset_menu   = gtk_menu_new();
  GtkWidget* save_preset = gtk_menu_item_new_with_mnemonic("_Save Preset...");
  GtkWidget* delete_preset =
    gtk_menu_item_new_with_mnemonic("_Delete Current Preset...");
  gtk_menu_item_set_submenu(GTK_MENU_ITEM(pset_item), pset_menu);
  gtk_menu_shell_append(GTK_MENU_SHELL(pset_menu), save_preset);
  gtk_menu_shell_append(GTK_MENU_SHELL(pset_menu), delete_preset);
  gtk_menu_shell_append(GTK_MENU_SHELL(pset_menu),
                        gtk_separator_menu_item_new());
  gtk_menu_shell_append(GTK_MENU_SHELL(menu_bar), pset_item);

  PresetMenu menu = {NULL,
                     NULL,
                     GTK_MENU(pset_menu),
                     g_sequence_new((GDestroyNotify)pset_menu_free)};
  jalv_load_presets(jalv, add_preset_to_menu, &menu);
  finish_menu(&menu);

  g_signal_connect(
    G_OBJECT(quit), "activate", G_CALLBACK(on_quit_activate), window);

  g_signal_connect(
    G_OBJECT(save), "activate", G_CALLBACK(on_save_activate), jalv);

  g_signal_connect(G_OBJECT(save_preset),
                   "activate",
                   G_CALLBACK(on_save_preset_activate),
                   jalv);

  g_signal_connect(G_OBJECT(delete_preset),
                   "activate",
                   G_CALLBACK(on_delete_preset_activate),
                   jalv);

  gtk_box_pack_start(GTK_BOX(vbox), menu_bar, FALSE, FALSE, 0);
>>>>>>> f43249e5
}

bool
jalv_discover_ui(Jalv* ZIX_UNUSED(jalv))
{
  return TRUE;
}

float
jalv_ui_refresh_rate(Jalv* ZIX_UNUSED(jalv))
{
#if GTK_MAJOR_VERSION == 2
  return 30.0f;
#else
  GdkDisplay* const display = gdk_display_get_default();
  GdkMonitor* const monitor = gdk_display_get_primary_monitor(display);

  const float rate = (float)gdk_monitor_get_refresh_rate(monitor);

  return rate < 30.0f ? 30.0f : rate;
#endif
}

<<<<<<< HEAD
pthread_t init_cli_thread(Jalv* jalv);
=======
float
jalv_ui_scale_factor(Jalv* ZIX_UNUSED(jalv))
{
#if GTK_MAJOR_VERSION == 2
  return 1.0f;
#else
  GdkDisplay* const display = gdk_display_get_default();
  GdkMonitor* const monitor = gdk_display_get_primary_monitor(display);

  return (float)gdk_monitor_get_scale_factor(monitor);
#endif
}

static void
on_row_activated(GtkTreeView* const       tree_view,
                 GtkTreePath* const       path,
                 GtkTreeViewColumn* const column,
                 const void* const        user_data)
{
  (void)tree_view;
  (void)path;
  (void)column;

  gtk_dialog_response(GTK_DIALOG(user_data), GTK_RESPONSE_ACCEPT);
}

LilvNode*
jalv_select_plugin(Jalv* jalv)
{
  // Create the dialog
  GtkWidget* const dialog = gtk_dialog_new_with_buttons("Plugin Selector",
                                                        NULL,
                                                        (GtkDialogFlags)0,
                                                        "_OK",
                                                        GTK_RESPONSE_ACCEPT,
                                                        "_Cancel",
                                                        GTK_RESPONSE_REJECT,
                                                        NULL);

  gtk_window_set_role(GTK_WINDOW(dialog), "plugin_selector");
  gtk_window_set_default_size(GTK_WINDOW(dialog), 800, 600);

  // Build the treeview

  GtkTreeView* const tree_view = GTK_TREE_VIEW(gtk_tree_view_new());
  {
    // Add treeview to the content area of the dialog
    GtkWidget*    content = gtk_dialog_get_content_area(GTK_DIALOG(dialog));
    GtkContainer* scroll  = GTK_CONTAINER(gtk_scrolled_window_new(NULL, NULL));
    gtk_container_add(scroll, GTK_WIDGET(tree_view));
    gtk_container_add(GTK_CONTAINER(content), GTK_WIDGET(scroll));
    gtk_widget_set_visible(GTK_WIDGET(tree_view), TRUE);
    gtk_widget_set_visible(GTK_WIDGET(scroll), TRUE);
    gtk_box_set_child_packing(
      GTK_BOX(content), GTK_WIDGET(scroll), TRUE, TRUE, 2, GTK_PACK_START);
    gtk_scrolled_window_set_policy(
      GTK_SCROLLED_WINDOW(scroll), GTK_POLICY_NEVER, GTK_POLICY_AUTOMATIC);
  }

  // Set treeview columns (all strings)
  static const char* const col_labels[] = {"Name", "Type", "Author", "URI"};
  for (unsigned i = 0; i < 4; ++i) {
    GtkTreeViewColumn* const column = gtk_tree_view_column_new_with_attributes(
      col_labels[i], gtk_cell_renderer_text_new(), "text", i, NULL);

    gtk_tree_view_column_set_sort_column_id(column, i);
    gtk_tree_view_append_column(tree_view, column);
  }

  // Build the model
  GtkListStore* const store = gtk_list_store_new(
    4, G_TYPE_STRING, G_TYPE_STRING, G_TYPE_STRING, G_TYPE_STRING);
  const LilvPlugins* plugins = lilv_world_get_all_plugins(jalv->world);
  LILV_FOREACH (plugins, i, plugins) {
    const LilvPlugin* const      p      = lilv_plugins_get(plugins, i);
    LilvNode* const              name   = lilv_plugin_get_name(p);
    const LilvPluginClass* const klass  = lilv_plugin_get_class(p);
    const LilvNode* const        type   = lilv_plugin_class_get_label(klass);
    LilvNode* const              author = lilv_plugin_get_author_name(p);
    const LilvNode* const        uri    = lilv_plugin_get_uri(p);

    if (name && type && uri) {
      GtkTreeIter iter;
      gtk_list_store_insert_with_values(store,
                                        &iter,
                                        -1,
                                        0,
                                        lilv_node_as_string(name),
                                        1,
                                        lilv_node_as_string(type),
                                        2,
                                        lilv_node_as_string(author),
                                        3,
                                        lilv_node_as_string(uri),
                                        -1);
    }

    lilv_node_free(name);
    lilv_node_free(author);
  }

  gtk_tree_view_set_model(tree_view, GTK_TREE_MODEL(store));

  g_signal_connect(GTK_WIDGET(tree_view),
                   "row-activated",
                   G_CALLBACK(on_row_activated),
                   dialog);

  // Get URI from selection
  LilvNode* selected_uri = NULL;
  if (gtk_dialog_run(GTK_DIALOG(dialog)) == GTK_RESPONSE_ACCEPT) {
    GtkTreeSelection* selection = gtk_tree_view_get_selection(tree_view);
    GtkTreeModel*     model     = GTK_TREE_MODEL(store);
    GtkTreeIter       selected;
    if (gtk_tree_selection_get_selected(selection, &model, &selected)) {
      GValue val = G_VALUE_INIT;
      gtk_tree_model_get_value(model, &selected, 3, &val);

      selected_uri = lilv_new_uri(jalv->world, g_value_get_string(&val));

      g_value_unset(&val);
    }
  }
  gtk_widget_destroy(dialog);

  return selected_uri;
}
>>>>>>> f43249e5

int
jalv_open_ui(Jalv* jalv)
{
<<<<<<< HEAD
	GtkWidget* window = gtk_window_new(GTK_WINDOW_TOPLEVEL);
	jalv->window = window;

	g_signal_connect(window, "destroy",
	                 G_CALLBACK(on_window_destroy), jalv);

	set_window_title(jalv);

	GtkWidget* vbox = new_box(false, 0);
	gtk_window_set_role(GTK_WINDOW(window), "plugin_ui");
	gtk_container_add(GTK_CONTAINER(window), vbox);

	if (!jalv->opts.no_menu) {
		build_menu(jalv, window, vbox);
	}

	/* Create/show alignment to contain UI (whether custom or generic) */
	GtkWidget* alignment = gtk_alignment_new(0.5, 0.5, 1.0, 1.0);
	gtk_box_pack_start(GTK_BOX(vbox), alignment, TRUE, TRUE, 0);
	gtk_widget_show(alignment);

	/* Attempt to instantiate custom UI if necessary */
	if (jalv->ui && !jalv->opts.generic_ui) {
		jalv_ui_instantiate(jalv, jalv_native_ui_type(), alignment);
	}

	jalv->features.request_value.request = on_request_value;

	if (jalv->ui_instance) {
		GtkWidget* widget = (GtkWidget*)suil_instance_get_widget(
			jalv->ui_instance);

		gtk_container_add(GTK_CONTAINER(alignment), widget);
		gtk_window_set_resizable(GTK_WINDOW(window), jalv_ui_is_resizable(jalv));
		gtk_widget_show_all(vbox);
		gtk_widget_grab_focus(widget);
	} else {
		GtkWidget* controls   = build_control_widget(jalv, window);
		GtkWidget* scroll_win = gtk_scrolled_window_new(NULL, NULL);
		gtk_scrolled_window_add_with_viewport(
			GTK_SCROLLED_WINDOW(scroll_win), controls);
		gtk_scrolled_window_set_policy(
			GTK_SCROLLED_WINDOW(scroll_win),
			GTK_POLICY_AUTOMATIC, GTK_POLICY_AUTOMATIC);
		gtk_container_add(GTK_CONTAINER(alignment), scroll_win);
		gtk_widget_show_all(vbox);

		GtkRequisition controls_size = {0, 0};
		GtkRequisition box_size      = {0, 0};
		size_request(GTK_WIDGET(controls), &controls_size);
		size_request(GTK_WIDGET(vbox), &box_size);

		gtk_window_set_default_size(
			GTK_WINDOW(window),
			MAX(MAX(box_size.width, controls_size.width) + 24, 640),
			box_size.height + controls_size.height);
	}

	jalv_init_ui(jalv);

	g_timeout_add(1000 / jalv->ui_update_hz, (GSourceFunc)jalv_update, jalv);

	gtk_window_present(GTK_WINDOW(window));

	init_cli_thread(jalv);
	gtk_main();

	suil_instance_free(jalv->ui_instance);
	jalv->ui_instance = NULL;
	zix_sem_post(&jalv->done);
	return 0;
=======
  GtkWidget* window = gtk_window_new(GTK_WINDOW_TOPLEVEL);
  jalv->window      = window;

  g_signal_connect(window, "destroy", G_CALLBACK(on_window_destroy), jalv);

  set_window_title(jalv);

  GtkWidget* vbox = new_box(false, 0);
  gtk_window_set_role(GTK_WINDOW(window), "plugin_ui");
  gtk_container_add(GTK_CONTAINER(window), vbox);

  if (!jalv->opts.no_menu) {
    build_menu(jalv, window, vbox);
  }

  // Create/show alignment to contain UI (whether custom or generic)
  GtkWidget* alignment = gtk_alignment_new(0.5, 0.5, 1.0, 1.0);
  gtk_box_pack_start(GTK_BOX(vbox), alignment, TRUE, TRUE, 0);
  gtk_widget_show(alignment);

  // Attempt to instantiate custom UI if necessary
  if (jalv->ui && !jalv->opts.generic_ui) {
    jalv_ui_instantiate(jalv, jalv_native_ui_type(), alignment);
  }

  jalv->features.request_value.request = on_request_value;

  if (jalv->ui_instance) {
    GtkWidget* widget = (GtkWidget*)suil_instance_get_widget(jalv->ui_instance);

    gtk_container_add(GTK_CONTAINER(alignment), widget);
    gtk_window_set_resizable(GTK_WINDOW(window), jalv_ui_is_resizable(jalv));
    gtk_widget_show_all(vbox);
    gtk_widget_grab_focus(widget);
  } else {
    GtkWidget* controls   = build_control_widget(jalv, window);
    GtkWidget* scroll_win = gtk_scrolled_window_new(NULL, NULL);
    gtk_scrolled_window_add_with_viewport(GTK_SCROLLED_WINDOW(scroll_win),
                                          controls);
    gtk_scrolled_window_set_policy(GTK_SCROLLED_WINDOW(scroll_win),
                                   GTK_POLICY_AUTOMATIC,
                                   GTK_POLICY_AUTOMATIC);
    gtk_container_add(GTK_CONTAINER(alignment), scroll_win);
    gtk_widget_show_all(vbox);

    GtkRequisition controls_size = {0, 0};
    GtkRequisition box_size      = {0, 0};
    size_request(GTK_WIDGET(controls), &controls_size);
    size_request(GTK_WIDGET(vbox), &box_size);

    gtk_window_set_default_size(
      GTK_WINDOW(window),
      MAX(MAX(box_size.width, controls_size.width) + 24, 640),
      box_size.height + controls_size.height);
  }

  jalv_init_ui(jalv);

  g_timeout_add(1000 / jalv->ui_update_hz, (GSourceFunc)jalv_update, jalv);

  gtk_window_present(GTK_WINDOW(window));

  gtk_main();
  suil_instance_free(jalv->ui_instance);
  jalv->ui_instance = NULL;
  zix_sem_post(&jalv->done);
  return 0;
>>>>>>> f43249e5
}

int
jalv_close_ui(Jalv* ZIX_UNUSED(jalv))
{
  gtk_main_quit();
  return 0;
}

//************************************************************

static void
jalv_print_controls(Jalv* jalv, bool writable, bool readable)
{
	for (size_t i = 0; i < jalv->controls.n_controls; ++i) {
		ControlID* const control = jalv->controls.controls[i];
		if ((control->is_writable && writable) ||
		    (control->is_readable && readable)) {
			struct Port* const port = &jalv->ports[control->index];
			printf("%s = %f\n",
			       lilv_node_as_string(control->symbol),
			       port->control);
		}
	}
}

static int
jalv_print_preset(Jalv*           ZIX_UNUSED(jalv),
                  const LilvNode* node,
                  const LilvNode* title,
                  void*           ZIX_UNUSED(data))
{
	printf("%s (%s)\n", lilv_node_as_string(node), lilv_node_as_string(title));
	return 0;
}

static void
jalv_process_command(Jalv* jalv, const char* cmd)
{
	char     sym[1024];
	char     sym2[1024];
	uint32_t index = 0;
	float    value = 0.0f;
	int      count;
	if (!strncmp(cmd, "help", 4)) {
		fprintf(stderr,
		        "Commands:\n"
		        "  help              Display this help message\n"
		        "  controls          Print settable control values\n"
		        "  monitors          Print output control values\n"
		        "  presets           Print available presets\n"
		        "  preset URI        Set preset\n"
		        "  save preset [BANK_URI,] LABEL\n"
		        "                    Save preset (BANK_URI is optional)\n"
		        "  set INDEX VALUE   Set control value by port index\n"
		        "  set SYMBOL VALUE  Set control value by symbol\n"
		        "  SYMBOL = VALUE    Set control value by symbol\n");
	} else if (strcmp(cmd, "presets\n") == 0) {
		jalv_unload_presets(jalv);
		jalv_load_presets(jalv, jalv_print_preset, NULL);
	} else if (sscanf(cmd, "preset %1023[-a-zA-Z0-9_:/.%%#]", sym) == 1) {
		LilvNode* preset = lilv_new_uri(jalv->world, sym);
		lilv_world_load_resource(jalv->world, preset);
		jalv_apply_preset(jalv, preset);
		set_window_title(jalv);
		lilv_node_free(preset);
		jalv_print_controls(jalv, true, false);
	} else if (sscanf(cmd, "save preset %1023[-a-zA-Z0-9_:/.%%#, ]", sym) == 1) {
		jalv_command_save_preset(jalv,sym);
		// Rebuild preset menu and update window title
		rebuild_preset_menu(jalv, GTK_CONTAINER(gtk_pset_menu));
		set_window_title(jalv);
	} else if (strcmp(cmd, "controls\n") == 0) {
		jalv_print_controls(jalv, true, false);
	} else if (strcmp(cmd, "monitors\n") == 0) {
		jalv_print_controls(jalv, false, true);
	} else if (sscanf(cmd, "set %u %f", &index, &value) == 2) {
		if (index < jalv->num_ports) {
			jalv->ports[index].control = value;
			jalv_print_control(jalv, &jalv->ports[index], value);
		} else {
			fprintf(stderr, "error: port index out of range\n");
		}
	} else if (sscanf(cmd, "set %1023[a-zA-Z0-9_] %f", sym, &value) == 2 ||
	           sscanf(cmd, "%1023[a-zA-Z0-9_] = %f", sym, &value) == 2) {
		struct Port* port = NULL;
		for (uint32_t i = 0; i < jalv->num_ports; ++i) {
			struct Port* p = &jalv->ports[i];
			const LilvNode* s = lilv_port_get_symbol(jalv->plugin, p->lilv_port);
			if (!strcmp(lilv_node_as_string(s), sym)) {
				port = p;
				break;
			}
		}
		if (port) {
			port->control = value;
			jalv_print_control(jalv, port, value);
		} else {
			fprintf(stderr, "error: no control named `%s'\n", sym);
		}
	} else {
		fprintf(stderr, "error: invalid command (try `help')\n");
	}
}


void * cli_thread(void *arg) {
	while (1) {
		char line[1024];
		printf("> ");
		if (fgets(line, sizeof(line), stdin)) {
			jalv_process_command((Jalv*) arg, line);
		} else {
			break;
		}
	}
	return NULL;
}

pthread_t init_cli_thread(Jalv* jalv) {
	//Drop stderr output
	stderr = fopen("/dev/null", "w");

	pthread_t tid;
	int err=pthread_create(&tid, NULL, &cli_thread, jalv);
	if (err != 0) {
		printf("Can't create CLI thread :[%s]", strerror(err));
		return 0;
	} else {
		printf("CLI thread created successfully\n");
		return tid;
	}
}


LV2_RESTORE_WARNINGS<|MERGE_RESOLUTION|>--- conflicted
+++ resolved
@@ -107,53 +107,8 @@
 int
 jalv_init(int* argc, char*** argv, JalvOptions* opts)
 {
-<<<<<<< HEAD
-	opts->preset_path = jalv_get_working_dir();
-
-	GOptionEntry entries[] = {
-		{ "load", 'l', 0, G_OPTION_ARG_STRING, &opts->load,
-		  "Load state from save directory", "DIR" },
-		{ "preset", 'p', 0, G_OPTION_ARG_STRING, &opts->preset,
-		  "Load state from preset", "URI" },
-		{ "dump", 'd', 0, G_OPTION_ARG_NONE, &opts->dump,
-		  "Dump plugin <=> UI communication", NULL },
-		{ "ui-uri", 'U', 0, G_OPTION_ARG_STRING, &opts->ui_uri,
-		  "Load the UI with the given URI", "URI" },
-		{ "trace", 't', 0, G_OPTION_ARG_NONE, &opts->trace,
-		  "Print trace messages from plugin", NULL },
-		{ "show-hidden", 's', 0, G_OPTION_ARG_NONE, &opts->show_hidden,
-		  "Show controls for ports with notOnGUI property on generic UI", NULL },
-		{ "no-menu", 'n', 0, G_OPTION_ARG_NONE, &opts->no_menu,
-		  "Do not show Jalv menu on window", NULL },
-		{ "generic-ui", 'g', 0, G_OPTION_ARG_NONE, &opts->generic_ui,
-		  "Use Jalv generic UI and not the plugin UI", NULL},
-		{ "buffer-size", 'b', 0, G_OPTION_ARG_INT, &opts->buffer_size,
-		  "Buffer size for plugin <=> UI communication", "SIZE"},
-		{ "update-frequency", 'r', 0, G_OPTION_ARG_DOUBLE, &opts->update_rate,
-		  "UI update frequency", NULL},
-		{ "control", 'c', 0, G_OPTION_ARG_STRING_ARRAY, &opts->controls,
-		  "Set control value (e.g. \"vol=1.4\")", NULL},
-		{ "print-controls", 'p', 0, G_OPTION_ARG_NONE, &opts->print_controls,
-		  "Print control output changes to stdout", NULL},
-		{ "jack-name", 'n', 0, G_OPTION_ARG_STRING, &opts->name,
-		  "JACK client name", NULL},
-		{ "exact-jack-name", 'x', 0, G_OPTION_ARG_NONE, &opts->name_exact,
-		  "Exact JACK client name (exit if taken)", NULL },
-		//{ "preset-path", 'P', 0, G_OPTION_ARG_NONE, &opts->preset_path,
-		//  "Default path to save presets", "./lv2" },
-		{ 0, 0, 0, G_OPTION_ARG_NONE, 0, 0, 0 } };
-	GError* error = NULL;
-	const int err = gtk_init_with_args(
-		argc, argv,
-		"PLUGIN_URI - Run an LV2 plugin as a Jack application",
-		entries, NULL, &error);
-
-	if (!err) {
-		fprintf(stderr, "%s\n", error->message);
-	}
-
-	return !err;
-=======
+  opts->preset_path = jalv_get_working_dir();
+
   GOptionEntry entries[] = {
     {"load",
      'l',
@@ -275,7 +230,6 @@
   }
 
   return !err;
->>>>>>> f43249e5
 }
 
 const char*
@@ -519,86 +473,6 @@
 static void
 on_save_preset_activate(GtkWidget* widget, void* ptr)
 {
-<<<<<<< HEAD
-	Jalv* jalv = (Jalv*)ptr;
-
-	GtkWidget* dialog = gtk_file_chooser_dialog_new(
-		"Save Preset",
-		(GtkWindow*)jalv->window,
-		GTK_FILE_CHOOSER_ACTION_SAVE,
-		"_Cancel", GTK_RESPONSE_REJECT,
-		"_Save", GTK_RESPONSE_ACCEPT,
-		NULL);
-
-	char* dot_lv2;
-	char cwd[256];
-	if (getcwd(cwd, sizeof(cwd)-1) != NULL) {
-		dot_lv2 = g_build_filename(cwd, ".lv2", NULL);
-	} else {
-		dot_lv2 = g_build_filename(g_get_home_dir(), ".lv2", NULL);
-	}
-	gtk_file_chooser_set_current_folder(GTK_FILE_CHOOSER(dialog), dot_lv2);
-	free(dot_lv2);
-
-	GtkWidget* content    = gtk_dialog_get_content_area(GTK_DIALOG(dialog));
-	GtkBox*    box        = GTK_BOX(new_box(true, 8));
-	GtkWidget* uri_label  = gtk_label_new("URI (Optional):");
-	GtkWidget* uri_entry  = gtk_entry_new();
-	GtkWidget* add_prefix = gtk_check_button_new_with_mnemonic(
-		"_Prefix plugin name");
-
-	gtk_toggle_button_set_active(GTK_TOGGLE_BUTTON(add_prefix), TRUE);
-	gtk_box_pack_start(box, uri_label, FALSE, TRUE, 2);
-	gtk_box_pack_start(box, uri_entry, TRUE, TRUE, 2);
-	gtk_box_pack_start(GTK_BOX(content), GTK_WIDGET(box), FALSE, FALSE, 6);
-	gtk_box_pack_start(GTK_BOX(content), add_prefix, FALSE, FALSE, 6);
-
-	gtk_widget_show_all(GTK_WIDGET(dialog));
-	gtk_entry_set_activates_default(GTK_ENTRY(uri_entry), TRUE);
-	gtk_dialog_set_default_response(GTK_DIALOG(dialog), GTK_RESPONSE_ACCEPT);
-	if (gtk_dialog_run(GTK_DIALOG(dialog)) == GTK_RESPONSE_ACCEPT) {
-		LilvNode*   plug_name = lilv_plugin_get_name(jalv->plugin);
-		const char* path      = gtk_file_chooser_get_filename(GTK_FILE_CHOOSER(dialog));
-		const char* uri       = gtk_entry_get_text(GTK_ENTRY(uri_entry));
-		const char* prefix    = "";
-		const char* sep       = "";
-		if (gtk_toggle_button_get_active(GTK_TOGGLE_BUTTON(add_prefix))) {
-			prefix = lilv_node_as_string(plug_name);
-			sep    = "_";
-		}
-
-		char* dirname  = g_path_get_dirname(path);
-		char* basename = g_path_get_basename(path);
-		char* sym      = symbolify(basename);
-		char* sprefix  = symbolify(prefix);
-		char* bundle   = g_strjoin(NULL, sprefix, sep, sym, ".preset.lv2/", NULL);
-		char* file     = g_strjoin(NULL, sym, ".ttl", NULL);
-		char* dir      = g_build_filename(dirname, bundle, NULL);
-
-		jalv_save_preset(jalv, dir, (strlen(uri) ? uri : NULL), basename, file);
-
-		// Reload bundle into the world
-		LilvNode* ldir = lilv_new_file_uri(jalv->world, NULL, dir);
-		lilv_world_unload_bundle(jalv->world, ldir);
-		lilv_world_load_bundle(jalv->world, ldir);
-		lilv_node_free(ldir);
-
-		// Rebuild preset menu and update window title
-		rebuild_preset_menu(jalv, GTK_CONTAINER(gtk_widget_get_parent(widget)));
-		set_window_title(jalv);
-
-		g_free(dir);
-		g_free(file);
-		g_free(bundle);
-		free(sprefix);
-		free(sym);
-		g_free(basename);
-		g_free(dirname);
-		lilv_node_free(plug_name);
-	}
-
-	gtk_widget_destroy(GTK_WIDGET(dialog));
-=======
   Jalv* jalv = (Jalv*)ptr;
 
   GtkWidget* dialog = gtk_file_chooser_dialog_new("Save Preset",
@@ -609,11 +483,16 @@
                                                   "_Save",
                                                   GTK_RESPONSE_ACCEPT,
                                                   NULL);
-
-  char* dot_lv2 = g_build_filename(g_get_home_dir(), ".lv2", NULL);
+  char* dot_lv2;
+  char cwd[256];
+  if (getcwd(cwd, sizeof(cwd)-1) != NULL) {
+    dot_lv2 = g_build_filename(cwd, ".lv2", NULL);
+  } else {
+    dot_lv2 = g_build_filename(g_get_home_dir(), ".lv2", NULL);
+  }
   gtk_file_chooser_set_current_folder(GTK_FILE_CHOOSER(dialog), dot_lv2);
   free(dot_lv2);
-
+  
   GtkWidget* content   = gtk_dialog_get_content_area(GTK_DIALOG(dialog));
   GtkBox*    box       = GTK_BOX(new_box(true, 8));
   GtkWidget* uri_label = gtk_label_new("URI (Optional):");
@@ -672,7 +551,6 @@
   }
 
   gtk_widget_destroy(GTK_WIDGET(dialog));
->>>>>>> f43249e5
 }
 
 static void
@@ -1404,59 +1282,6 @@
 static void
 build_menu(Jalv* jalv, GtkWidget* window, GtkWidget* vbox)
 {
-<<<<<<< HEAD
-	GtkWidget* menu_bar  = gtk_menu_bar_new();
-	GtkWidget* file      = gtk_menu_item_new_with_mnemonic("_File");
-	GtkWidget* file_menu = gtk_menu_new();
-
-	GtkAccelGroup* ag = gtk_accel_group_new();
-	gtk_window_add_accel_group(GTK_WINDOW(window), ag);
-
-	GtkWidget* save = gtk_image_menu_item_new_from_stock(GTK_STOCK_SAVE, ag);
-	GtkWidget* quit = gtk_image_menu_item_new_from_stock(GTK_STOCK_QUIT, ag);
-
-	gtk_menu_item_set_submenu(GTK_MENU_ITEM(file), file_menu);
-	gtk_menu_shell_append(GTK_MENU_SHELL(file_menu), save);
-	gtk_menu_shell_append(GTK_MENU_SHELL(file_menu), quit);
-	gtk_menu_shell_append(GTK_MENU_SHELL(menu_bar), file);
-
-	GtkWidget* pset_item   = gtk_menu_item_new_with_mnemonic("_Presets");
-	GtkWidget* pset_menu   = gtk_menu_new();
-	GtkWidget* save_preset = gtk_menu_item_new_with_mnemonic(
-		"_Save Preset...");
-	GtkWidget* delete_preset = gtk_menu_item_new_with_mnemonic(
-		"_Delete Current Preset...");
-	gtk_menu_item_set_submenu(GTK_MENU_ITEM(pset_item), pset_menu);
-	gtk_menu_shell_append(GTK_MENU_SHELL(pset_menu), save_preset);
-	gtk_menu_shell_append(GTK_MENU_SHELL(pset_menu), delete_preset);
-	gtk_menu_shell_append(GTK_MENU_SHELL(pset_menu),
-	                      gtk_separator_menu_item_new());
-	gtk_menu_shell_append(GTK_MENU_SHELL(menu_bar), pset_item);
-
-	PresetMenu menu = {
-		NULL, NULL, GTK_MENU(pset_menu),
-		g_sequence_new((GDestroyNotify)pset_menu_free)
-	};
-	jalv_load_presets(jalv, add_preset_to_menu, &menu);
-	finish_menu(&menu);
-
-	//Save pset_menu as global for rebuilding from CLI
-	gtk_pset_menu = pset_menu;
-	
-	g_signal_connect(G_OBJECT(quit), "activate",
-	                 G_CALLBACK(on_quit_activate), window);
-
-	g_signal_connect(G_OBJECT(save), "activate",
-	                 G_CALLBACK(on_save_activate), jalv);
-
-	g_signal_connect(G_OBJECT(save_preset), "activate",
-	                 G_CALLBACK(on_save_preset_activate), jalv);
-
-	g_signal_connect(G_OBJECT(delete_preset), "activate",
-	                 G_CALLBACK(on_delete_preset_activate), jalv);
-
-	gtk_box_pack_start(GTK_BOX(vbox), menu_bar, FALSE, FALSE, 0);
-=======
   GtkWidget* menu_bar  = gtk_menu_bar_new();
   GtkWidget* file      = gtk_menu_item_new_with_mnemonic("_File");
   GtkWidget* file_menu = gtk_menu_new();
@@ -1491,6 +1316,9 @@
   jalv_load_presets(jalv, add_preset_to_menu, &menu);
   finish_menu(&menu);
 
+  //Save pset_menu as global for rebuilding from CLI
+  gtk_pset_menu = pset_menu;
+
   g_signal_connect(
     G_OBJECT(quit), "activate", G_CALLBACK(on_quit_activate), window);
 
@@ -1508,7 +1336,6 @@
                    jalv);
 
   gtk_box_pack_start(GTK_BOX(vbox), menu_bar, FALSE, FALSE, 0);
->>>>>>> f43249e5
 }
 
 bool
@@ -1532,9 +1359,6 @@
 #endif
 }
 
-<<<<<<< HEAD
-pthread_t init_cli_thread(Jalv* jalv);
-=======
 float
 jalv_ui_scale_factor(Jalv* ZIX_UNUSED(jalv))
 {
@@ -1662,84 +1486,12 @@
 
   return selected_uri;
 }
->>>>>>> f43249e5
+
+pthread_t init_cli_thread(Jalv* jalv);
 
 int
 jalv_open_ui(Jalv* jalv)
 {
-<<<<<<< HEAD
-	GtkWidget* window = gtk_window_new(GTK_WINDOW_TOPLEVEL);
-	jalv->window = window;
-
-	g_signal_connect(window, "destroy",
-	                 G_CALLBACK(on_window_destroy), jalv);
-
-	set_window_title(jalv);
-
-	GtkWidget* vbox = new_box(false, 0);
-	gtk_window_set_role(GTK_WINDOW(window), "plugin_ui");
-	gtk_container_add(GTK_CONTAINER(window), vbox);
-
-	if (!jalv->opts.no_menu) {
-		build_menu(jalv, window, vbox);
-	}
-
-	/* Create/show alignment to contain UI (whether custom or generic) */
-	GtkWidget* alignment = gtk_alignment_new(0.5, 0.5, 1.0, 1.0);
-	gtk_box_pack_start(GTK_BOX(vbox), alignment, TRUE, TRUE, 0);
-	gtk_widget_show(alignment);
-
-	/* Attempt to instantiate custom UI if necessary */
-	if (jalv->ui && !jalv->opts.generic_ui) {
-		jalv_ui_instantiate(jalv, jalv_native_ui_type(), alignment);
-	}
-
-	jalv->features.request_value.request = on_request_value;
-
-	if (jalv->ui_instance) {
-		GtkWidget* widget = (GtkWidget*)suil_instance_get_widget(
-			jalv->ui_instance);
-
-		gtk_container_add(GTK_CONTAINER(alignment), widget);
-		gtk_window_set_resizable(GTK_WINDOW(window), jalv_ui_is_resizable(jalv));
-		gtk_widget_show_all(vbox);
-		gtk_widget_grab_focus(widget);
-	} else {
-		GtkWidget* controls   = build_control_widget(jalv, window);
-		GtkWidget* scroll_win = gtk_scrolled_window_new(NULL, NULL);
-		gtk_scrolled_window_add_with_viewport(
-			GTK_SCROLLED_WINDOW(scroll_win), controls);
-		gtk_scrolled_window_set_policy(
-			GTK_SCROLLED_WINDOW(scroll_win),
-			GTK_POLICY_AUTOMATIC, GTK_POLICY_AUTOMATIC);
-		gtk_container_add(GTK_CONTAINER(alignment), scroll_win);
-		gtk_widget_show_all(vbox);
-
-		GtkRequisition controls_size = {0, 0};
-		GtkRequisition box_size      = {0, 0};
-		size_request(GTK_WIDGET(controls), &controls_size);
-		size_request(GTK_WIDGET(vbox), &box_size);
-
-		gtk_window_set_default_size(
-			GTK_WINDOW(window),
-			MAX(MAX(box_size.width, controls_size.width) + 24, 640),
-			box_size.height + controls_size.height);
-	}
-
-	jalv_init_ui(jalv);
-
-	g_timeout_add(1000 / jalv->ui_update_hz, (GSourceFunc)jalv_update, jalv);
-
-	gtk_window_present(GTK_WINDOW(window));
-
-	init_cli_thread(jalv);
-	gtk_main();
-
-	suil_instance_free(jalv->ui_instance);
-	jalv->ui_instance = NULL;
-	zix_sem_post(&jalv->done);
-	return 0;
-=======
   GtkWidget* window = gtk_window_new(GTK_WINDOW_TOPLEVEL);
   jalv->window      = window;
 
@@ -1802,12 +1554,12 @@
 
   gtk_window_present(GTK_WINDOW(window));
 
+  init_cli_thread(jalv);
   gtk_main();
   suil_instance_free(jalv->ui_instance);
   jalv->ui_instance = NULL;
   zix_sem_post(&jalv->done);
   return 0;
->>>>>>> f43249e5
 }
 
 int
